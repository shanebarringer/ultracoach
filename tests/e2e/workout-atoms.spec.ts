/**
 * Workout Atoms E2E Tests
 *
 * Tests the comprehensive workout atom functionality including:
 * - asyncWorkoutsAtom fetching
 * - Workout display on dashboard
 * - Workout persistence on weekly planner
 * - Workout completion modal submission
 * - Derived atoms (upcoming, completed)
 */
import { Page, expect, test } from '@playwright/test'
import { addDays, format } from 'date-fns'

import { TEST_TIMEOUTS } from '../utils/test-helpers'

test.describe('Workout Atoms Functionality', () => {
  test.describe('Runner Dashboard Workout Display', () => {
    test('should display upcoming workouts on runner dashboard', async ({ page }) => {
      // Navigate to runner dashboard
      await page.goto('/dashboard/runner')

      await expect(page).toHaveURL('/dashboard/runner')

      // Wait for dashboard to load with Suspense boundary
<<<<<<< HEAD
      // Note: Runner dashboard shows "Base Camp Dashboard" as the title
      await page.waitForSelector('h1:has-text("Base Camp Dashboard")', { timeout: 10000 })
=======
      await page.waitForLoadState('domcontentloaded')
      await expect(
        page
          .locator('h1, h2')
          .filter({ hasText: /Dashboard|Runner/i })
          .first()
      ).toBeVisible({ timeout: 15000 })
>>>>>>> 19210677

      // Check for upcoming workouts section (UI shows "This Week's Workouts")
      const upcomingSection = page.locator('[data-testid="upcoming-workouts-section"]')
      await expect(upcomingSection).toBeVisible()

      // Verify workouts section title
      const sectionTitle = upcomingSection.locator('text="This Week\'s Workouts"')
      await expect(sectionTitle).toBeVisible()

      // Check for workouts or empty state
      const workoutCards = upcomingSection.locator('.border.border-divider')
      const workoutCount = await workoutCards.count()

      if (workoutCount > 0) {
        // Verify first workout card has expected structure
        const firstWorkout = workoutCards.first()
        await expect(firstWorkout).toBeVisible()
      } else {
        // Check for empty state
        const emptyState = page.locator('text=/No workouts scheduled|Check your training plan/i')
        await expect(emptyState).toBeVisible()
      }
    })

    test('should display recent/completed workouts on runner dashboard', async ({ page }) => {
      // Navigate to runner dashboard
      await page.goto('/dashboard/runner')

      await expect(page).toHaveURL('/dashboard/runner')

      // Wait for dashboard to load
<<<<<<< HEAD
      // Note: Runner dashboard shows "Base Camp Dashboard" as the title
      await page.waitForSelector('h1:has-text("Base Camp Dashboard")', { timeout: 10000 })
=======
      await page.waitForLoadState('domcontentloaded')
      await expect(
        page
          .locator('h1, h2')
          .filter({ hasText: /Dashboard|Runner/i })
          .first()
      ).toBeVisible({ timeout: 15000 })
>>>>>>> 19210677

      // Check for workouts section - the dashboard shows "This Week's Workouts"
      // which includes both planned and completed workouts
      const workoutsSection = page.locator('[data-testid="upcoming-workouts-section"]')
      await expect(workoutsSection).toBeVisible()

      // The dashboard shows workouts with status chips (Done/Planned)
      // Check if any workouts are displayed
      const workoutCards = workoutsSection.locator('.border.border-divider')
      const workoutCount = await workoutCards.count()

      if (workoutCount > 0) {
        const firstWorkout = workoutCards.first()
        await expect(firstWorkout).toBeVisible()
      } else {
        // Check for empty state
        const emptyState = page.locator('text=/No workouts scheduled|Check your training plan/i')
        await expect(emptyState).toBeVisible()
      }
    })
  })

  test.describe('Weekly Planner Workout Persistence', () => {
    test('should persist workouts on weekly planner after navigation', async ({ page }) => {
      // First, go to calendar/weekly planner
      await page.goto('/calendar')

      await expect(page).toHaveURL('/calendar')

      // Wait for calendar to load
      await page.waitForSelector('h1:has-text("Training Calendar")', { timeout: 10000 })

      // Check if workouts are displayed in calendar
      const calendarWorkouts = page.locator('[data-testid="calendar-workout"], .fc-event')
      const initialCount = await calendarWorkouts.count()

      // Navigate away to another page
      await page.goto('/dashboard/runner')

      await expect(page).toHaveURL('/dashboard/runner')

      // Navigate back to calendar
      await page.goto('/calendar')

      await expect(page).toHaveURL('/calendar')

      // Verify workouts are still there
      const afterNavCount = await calendarWorkouts.count()
      expect(afterNavCount).toBe(initialCount)
    })

    test('should show workouts in weekly planner view', async ({ page }) => {
      // Navigate to training plans page first
      await page.goto('/training-plans')

      await expect(page).toHaveURL('/training-plans')

      // Look for a training plan with workouts
      const planCards = page.locator('[data-testid="training-plan-card"]')
      const planCount = await planCards.count()

      if (planCount > 0) {
        // Click on first plan to view details
        await planCards.first().click()

        // Wait for plan details to load
        await page.waitForSelector('text=/Training Plan|Plan Details/i', { timeout: 10000 })

        // Check for weekly view or workouts list
        const weeklyView = page.locator(
          '[data-testid="weekly-planner"], [data-testid="plan-workouts"]'
        )
        if ((await weeklyView.count()) > 0) {
          await expect(weeklyView.first()).toBeVisible()

          // Verify workouts are displayed
          const planWorkouts = page.locator('[data-testid="plan-workout-item"]')
          if ((await planWorkouts.count()) > 0) {
            await expect(planWorkouts.first()).toBeVisible()
          }
        }
      }
    })
  })

  test.describe('Workout Completion Modal', () => {
    test('should successfully submit workout completion modal', async ({ page }) => {
      // Navigate to workouts page
      await page.goto('/workouts')

      await expect(page).toHaveURL('/workouts')

      // Wait for workouts to load
      await page.waitForLoadState('domcontentloaded')

      // Find a planned workout to complete
      const plannedWorkouts = page.locator('[data-testid="workout-card"][data-status="planned"]')
      const plannedCount = await plannedWorkouts.count()

      if (plannedCount > 0) {
        const workoutToComplete = plannedWorkouts.first()

        // Click on Log Details or Mark Complete button
        const logButton = workoutToComplete.locator('button:has-text(/Log Details|Mark Complete/i)')
        if ((await logButton.count()) > 0) {
          await logButton.first().click()

          // Wait for modal to appear
          await page.waitForSelector('[role="dialog"]', { timeout: 5000 })

          // Select completed status if dropdown exists
          const statusSelect = page.locator('button:has-text("Status"), [aria-label="Status"]')
          if ((await statusSelect.count()) > 0) {
            await statusSelect.first().click()
            await page.locator('li[role="option"]:has-text("Completed")').click()
          }

          // Fill in some basic completion data
          const distanceInput = page.locator(
            'input[aria-label*="Distance"], input[placeholder*="distance"]'
          )
          if ((await distanceInput.count()) > 0) {
            await distanceInput.fill('5')
          }

          const durationInput = page.locator(
            'input[aria-label*="Duration"], input[placeholder*="duration"]'
          )
          if ((await durationInput.count()) > 0) {
            await durationInput.fill('45')
          }

          // Add notes
          const notesInput = page.locator(
            'textarea[aria-label*="Notes"], textarea[placeholder*="notes"]'
          )
          if ((await notesInput.count()) > 0) {
            await notesInput.fill('Felt good during the run')
          }

          // Submit the form
          const submitButton = page.locator('button:has-text(/Save Workout|Complete|Submit/i)')
          await submitButton.click()

          // Verify modal closes and success message appears
          await expect(page.locator('[role="dialog"]')).not.toBeVisible({ timeout: 5000 })

          // Check for success notification or status update
          const successNotification = page.locator(
            'text=/Workout.*completed|Workout.*saved|Success/i'
          )
          const statusUpdate = workoutToComplete.locator('[data-status="completed"]')

          // Either notification or status update should be visible
          try {
            await expect(successNotification.or(statusUpdate)).toBeVisible({
              timeout: TEST_TIMEOUTS.short,
            })
          } catch {
            // Fallback: prove the targeted workout left the "planned" list
            const remainingPlanned = await page
              .locator('[data-testid="workout-card"][data-status="planned"]')
              .count()
            expect(remainingPlanned).toBeLessThan(plannedCount)
          }
        }
      } else {
      }
    })

    test('should update dashboard after workout completion', async ({ page }) => {
      // Start on dashboard to get initial counts
      await page.goto('/dashboard/runner')

      await expect(page).toHaveURL('/dashboard/runner')

      // Get initial upcoming count
      const upcomingWorkouts = page.locator('[data-testid="upcoming-workout-card"]')
      const initialUpcomingCount = await upcomingWorkouts.count()

      // Navigate to workouts page
      await page.goto('/workouts')

      await expect(page).toHaveURL('/workouts')

      // Try to mark a workout as complete
      const plannedWorkouts = page.locator('[data-testid="workout-card"][data-status="planned"]')
      if ((await plannedWorkouts.count()) > 0) {
        // Use quick complete if available
        const quickCompleteBtn = plannedWorkouts
          .first()
          .locator('button:has-text(/Mark Complete|Quick Complete/i)')
        if ((await quickCompleteBtn.count()) > 0) {
          await quickCompleteBtn.click()

          // Handle any confirmation dialog with explicit timeout
          const confirmBtn = page.locator('button:has-text(/Confirm|Yes|Complete/i)')
          try {
            await expect(confirmBtn).toBeVisible({ timeout: TEST_TIMEOUTS.medium })
            await confirmBtn.click()
          } catch {
            // No confirmation dialog appeared
          }

          // Go back to dashboard
          await page.goto('/dashboard/runner')

          await expect(page).toHaveURL('/dashboard/runner')

          // Verify counts have changed
          const newUpcomingCount = await upcomingWorkouts.count()

          // Upcoming should decrease or stay same (if it wasn't showing that workout)
          expect(newUpcomingCount).toBeLessThanOrEqual(initialUpcomingCount)

          // Check if completed workouts section updated
          const completedSection = page.locator(
            '[data-testid="completed-workout-card"], [data-testid="recent-workout-card"]'
          )
          await expect(completedSection.first()).toBeVisible({ timeout: 5000 })
        }
      }
    })
  })

  test.describe('Workout Atom State Synchronization', () => {
    test('should refresh workouts when navigating between pages', async ({ page }) => {
      // Start on workouts page
      await page.goto('/workouts')

      await expect(page).toHaveURL('/workouts')

      // Get workout count
      const workoutCards = page.locator('[data-testid="workout-card"]')
      const workoutsPageCount = await workoutCards.count()

      // Navigate to dashboard
      await page.goto('/dashboard/runner')

      await expect(page).toHaveURL('/dashboard/runner')

      // Check workouts are displayed on dashboard
      const dashboardWorkouts = page.locator(
        '[data-testid="upcoming-workout-card"], [data-testid="recent-workout-card"]'
      )
      const dashboardCount = await dashboardWorkouts.count()

      // Navigate to calendar
      await page.goto('/calendar')

      await expect(page).toHaveURL('/calendar')

      // Check workouts in calendar
      const calendarEvents = page.locator('[data-testid="calendar-workout"], .fc-event')
      const calendarCount = await calendarEvents.count()

      // All pages should have consistent data (counts may differ due to filtering)

      // At least if workouts exist on one page, they should exist on others
      if (workoutsPageCount > 0) {
        expect(dashboardCount + calendarCount).toBeGreaterThan(0)
      }
    })

    test('should maintain workout state across page refreshes', async ({ page }) => {
      // Navigate to workouts page
      await page.goto('/workouts')

      await expect(page).toHaveURL('/workouts')

      // Get initial workout data
      const workoutCards = page.locator('[data-testid="workout-card"]')
      const initialCount = await workoutCards.count()

      let firstWorkoutText = ''
      if (initialCount > 0) {
        firstWorkoutText = (await workoutCards.first().textContent()) || ''
      }

      // Refresh the page
      await page.reload()

      // Wait for workouts to load again
      await page.waitForLoadState('domcontentloaded')

      // Verify same workouts are displayed
      const afterRefreshCount = await workoutCards.count()
      expect(afterRefreshCount).toBe(initialCount)

      if (initialCount > 0 && firstWorkoutText) {
        const afterRefreshText = (await workoutCards.first().textContent()) || ''
        expect(afterRefreshText).toBe(firstWorkoutText)
      }
    })
  })
})<|MERGE_RESOLUTION|>--- conflicted
+++ resolved
@@ -22,10 +22,6 @@
       await expect(page).toHaveURL('/dashboard/runner')
 
       // Wait for dashboard to load with Suspense boundary
-<<<<<<< HEAD
-      // Note: Runner dashboard shows "Base Camp Dashboard" as the title
-      await page.waitForSelector('h1:has-text("Base Camp Dashboard")', { timeout: 10000 })
-=======
       await page.waitForLoadState('domcontentloaded')
       await expect(
         page
@@ -33,7 +29,6 @@
           .filter({ hasText: /Dashboard|Runner/i })
           .first()
       ).toBeVisible({ timeout: 15000 })
->>>>>>> 19210677
 
       // Check for upcoming workouts section (UI shows "This Week's Workouts")
       const upcomingSection = page.locator('[data-testid="upcoming-workouts-section"]')
@@ -65,10 +60,6 @@
       await expect(page).toHaveURL('/dashboard/runner')
 
       // Wait for dashboard to load
-<<<<<<< HEAD
-      // Note: Runner dashboard shows "Base Camp Dashboard" as the title
-      await page.waitForSelector('h1:has-text("Base Camp Dashboard")', { timeout: 10000 })
-=======
       await page.waitForLoadState('domcontentloaded')
       await expect(
         page
@@ -76,7 +67,6 @@
           .filter({ hasText: /Dashboard|Runner/i })
           .first()
       ).toBeVisible({ timeout: 15000 })
->>>>>>> 19210677
 
       // Check for workouts section - the dashboard shows "This Week's Workouts"
       // which includes both planned and completed workouts
