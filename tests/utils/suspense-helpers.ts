--- conflicted
+++ resolved
@@ -6,17 +6,7 @@
  */
 import { Page, expect } from '@playwright/test'
 
-<<<<<<< HEAD
-// Simple logger wrapper to avoid tslog ES module issues in tests
-const logger = {
-  info: (msg: string, data?: any) => console.log(`[INFO] ${msg}`, data || ''),
-  debug: (msg: string, data?: any) => console.log(`[DEBUG] ${msg}`, data || ''),
-  warn: (msg: string, data?: any) => console.warn(`[WARN] ${msg}`, data || ''),
-  error: (msg: string, data?: any) => console.error(`[ERROR] ${msg}`, data || ''),
-}
-=======
 import type { TestLogger } from './test-logger'
->>>>>>> 0434e35a
 
 /**
  * Waits for dashboard content to be loaded and ready for interaction.
@@ -86,18 +76,11 @@
 export async function waitForFileUploadProcessing(
   page: Page,
   expectedContent?: string | RegExp,
-<<<<<<< HEAD
-  timeout = 30000
-): Promise<void> {
-  logger.info('waitForFileUploadProcessing:start', { expectedContent })
-  const waitTimeout = timeout
-=======
   timeout = 90000,
   logger?: TestLogger
 ): Promise<void> {
   logger?.info?.('Starting waitForFileUploadProcessing', { expectedContent })
   const waitTimeout = timeout ?? 30000
->>>>>>> 0434e35a
 
   // First wait for any loading indicators to appear and disappear
   try {
@@ -105,15 +88,9 @@
     await page
       .locator('text=/processing|uploading|parsing|loading/i')
       .waitFor({ state: 'hidden', timeout: waitTimeout })
-<<<<<<< HEAD
-    logger.info('waitForFileUploadProcessing:loadingCleared')
-  } catch {
-    logger.debug('waitForFileUploadProcessing:noLoadingIndicators')
-=======
     logger?.debug?.('Loading indicators cleared')
   } catch {
     logger?.debug?.('No loading indicators detected')
->>>>>>> 0434e35a
   }
 
   // Wait for preview content to be visible (deterministic readiness signal)
@@ -121,24 +98,14 @@
     // Prefer the actual content render over brittle tab aria attributes
     const previewPanel = page.getByTestId('preview-content')
     await previewPanel.waitFor({ state: 'visible', timeout: waitTimeout })
-<<<<<<< HEAD
-    logger.info('waitForFileUploadProcessing:previewContentVisible')
-  } catch (error) {
-    logger.error('waitForFileUploadProcessing:previewContentError', { error })
-=======
     logger?.debug?.('Preview content visible')
   } catch (error) {
     logger?.error?.('Preview content error', { error })
->>>>>>> 0434e35a
     throw error
   }
 
   if (expectedContent) {
-<<<<<<< HEAD
-    logger.info('waitForFileUploadProcessing:waitingForContent', { expectedContent })
-=======
     logger?.info?.('Waiting for specific content', { expectedContent })
->>>>>>> 0434e35a
 
     // Wait for race list to be populated
     const raceList = page.getByTestId('race-list')
@@ -148,11 +115,7 @@
     try {
       const raceElement = raceList.getByText(expectedContent)
       await raceElement.waitFor({ state: 'visible', timeout: waitTimeout })
-<<<<<<< HEAD
-      logger.info('waitForFileUploadProcessing:foundContent', { expectedContent })
-=======
       logger?.info?.('Found expected race content', { expectedContent })
->>>>>>> 0434e35a
     } catch (error) {
       // Check if there are any error messages instead
       const errorSelectors = [
@@ -166,14 +129,7 @@
           const errorElement = page.locator(selector).first()
           if (await errorElement.isVisible()) {
             const errorText = await errorElement.textContent()
-<<<<<<< HEAD
-            logger.warn('waitForFileUploadProcessing:foundErrorInstead', {
-              errorText,
-              expectedContent,
-            })
-=======
             logger?.warn?.('Found error message instead', { errorText, expectedContent })
->>>>>>> 0434e35a
             throw new Error(`Expected "${expectedContent}" but found error: ${errorText}`)
           }
         } catch {
@@ -181,11 +137,7 @@
         }
       }
 
-<<<<<<< HEAD
-      logger.warn('waitForFileUploadProcessing:contentNotFound', { expectedContent })
-=======
       logger?.warn?.('Content not found and no errors detected', { expectedContent })
->>>>>>> 0434e35a
       throw error
     }
   }
@@ -262,17 +214,12 @@
  * Waits for file upload error conditions without expecting preview tab selection.
  * Used for invalid files that fail to parse or process.
  */
-<<<<<<< HEAD
-export async function waitForFileUploadError(page: Page, timeout = 30000): Promise<void> {
-  logger.info('waitForFileUploadError:start')
-=======
 export async function waitForFileUploadError(
   page: Page,
   timeout = 30000,
   logger?: TestLogger
 ): Promise<void> {
   logger?.info?.('Starting waitForFileUploadError - waiting for error conditions')
->>>>>>> 0434e35a
 
   // First wait for any loading indicators to appear and disappear
   try {
@@ -280,41 +227,15 @@
     await page
       .locator('text=/processing|uploading|parsing|loading/i')
       .waitFor({ state: 'hidden', timeout: Math.min(15000, timeout) })
-<<<<<<< HEAD
-    logger.info('waitForFileUploadError:loadingCleared')
-  } catch {
-    logger.debug('waitForFileUploadError:noLoadingIndicators')
-=======
     logger?.debug?.('Loading indicators cleared')
   } catch {
     logger?.debug?.('No loading indicators detected')
->>>>>>> 0434e35a
   }
 
   // Wait for preview tab to appear (it will exist but not be selected for errors)
   try {
     const previewTab = page.getByTestId('preview-tab')
     await previewTab.waitFor({ state: 'visible', timeout: Math.min(15000, timeout) })
-<<<<<<< HEAD
-    logger.info('waitForFileUploadError:previewTabVisible')
-  } catch (error) {
-    logger.debug('waitForFileUploadError:previewTabNotFoundOk')
-  }
-
-  // Wait deterministically for error indicators instead of fixed sleep
-  const errorText = page.locator('text=/error|failed|invalid/i').first()
-  const errorUi = page.locator('[data-testid*="error"], .text-danger').first()
-
-  try {
-    await Promise.race([
-      errorText.waitFor({ state: 'visible', timeout: Math.min(15000, timeout) }),
-      errorUi.waitFor({ state: 'visible', timeout: Math.min(15000, timeout) }),
-    ])
-    logger.info('waitForFileUploadError:errorsVisible')
-  } catch {
-    logger.debug('waitForFileUploadError:noErrorsDetected')
-  }
-=======
     logger?.debug?.('Preview tab visible (but may not be selected for errors)')
   } catch (error) {
     logger?.debug?.('Preview tab not found - this is OK for error cases')
@@ -324,7 +245,6 @@
   // Don't expect preview tab to be selected since parsing failed
   await page.waitForTimeout(3000)
   logger?.debug?.('Error processing wait completed')
->>>>>>> 0434e35a
 }
 
 /**
