import { expect, test } from '@playwright/test'

import { waitForHeroUIReady } from './utils/heroui-helpers'
import { waitForFileUploadError, waitForFileUploadProcessing } from './utils/suspense-helpers'
import { type TestLogger, getTestLogger } from './utils/test-logger'

<<<<<<< HEAD
// Removed unused imports: TestUserType, navigateToDashboard
=======
let logger: TestLogger
test.beforeAll(async () => {
  logger = await getTestLogger('tests/race-import.spec')
})
>>>>>>> 0434e35a

const TEST_GPX_CONTENT = `<?xml version="1.0"?>
<gpx version="1.1" creator="TestCreator">
  <metadata>
    <name>Test Ultra Race</name>
    <desc>Test race for import testing</desc>
  </metadata>
  <trk>
    <name>Test Ultra Race Track</name>
    <trkseg>
      <trkpt lat="37.7749" lon="-122.4194">
        <ele>100</ele>
        <time>2024-06-15T08:00:00Z</time>
      </trkpt>
      <trkpt lat="37.7754" lon="-122.4189">
        <ele>105</ele>
        <time>2024-06-15T08:01:00Z</time>
      </trkpt>
      <trkpt lat="37.7759" lon="-122.4184">
        <ele>110</ele>
        <time>2024-06-15T08:02:00Z</time>
      </trkpt>
      <trkpt lat="37.7764" lon="-122.4179">
        <ele>115</ele>
        <time>2024-06-15T08:03:00Z</time>
      </trkpt>
      <trkpt lat="37.7769" lon="-122.4174">
        <ele>120</ele>
        <time>2024-06-15T08:04:00Z</time>
      </trkpt>
      <trkpt lat="37.7774" lon="-122.4169">
        <ele>125</ele>
        <time>2024-06-15T08:05:00Z</time>
      </trkpt>
      <trkpt lat="37.7779" lon="-122.4164">
        <ele>130</ele>
        <time>2024-06-15T08:06:00Z</time>
      </trkpt>
      <trkpt lat="37.7784" lon="-122.4159">
        <ele>135</ele>
        <time>2024-06-15T08:07:00Z</time>
      </trkpt>
      <trkpt lat="37.7789" lon="-122.4154">
        <ele>140</ele>
        <time>2024-06-15T08:08:00Z</time>
      </trkpt>
      <trkpt lat="37.7794" lon="-122.4149">
        <ele>145</ele>
        <time>2024-06-15T08:09:00Z</time>
      </trkpt>
      <trkpt lat="37.7799" lon="-122.4144">
        <ele>150</ele>
        <time>2024-06-15T08:10:00Z</time>
      </trkpt>
      <trkpt lat="37.7804" lon="-122.4139">
        <ele>155</ele>
        <time>2024-06-15T08:11:00Z</time>
      </trkpt>
    </trkseg>
  </trk>
  <wpt lat="37.7749" lon="-122.4194">
    <name>Start</name>
    <desc>Race start line</desc>
    <ele>100</ele>
  </wpt>
  <wpt lat="37.7804" lon="-122.4139">
    <name>Finish</name>
    <desc>Race finish line</desc>
    <ele>155</ele>
  </wpt>
</gpx>`

const TEST_CSV_CONTENT = `Name,Date,Location,Distance (miles),Distance Type,Elevation Gain (ft),Terrain,Website,Notes
"Western States 100","2024-06-29","Auburn, CA",100,100M,18000,trail,"https://wser.org","Premier 100-mile trail race"
"Leadville 100","2024-08-17","Leadville, CO",100,100M,15600,mountain,"https://leadvilleraceseries.com","High altitude mountain race"
"UTMB","2024-08-30","Chamonix, France",103,Custom,32000,mountain,"https://utmb.world","Ultra Trail du Mont Blanc"`

// This test suite uses coach authentication state configured in playwright.config.ts
// The 'chromium' project has storageState: './playwright/.auth/coach.json'
test.describe('Race Import Flow', () => {
  test.beforeEach(async ({ page, context }) => {
    console.log('🏁 Starting race import test setup...')

    // Auth state verification handled implicitly by test failures

    // Auth cookies check removed - handled by test failures if auth is broken

    // First go to the home page to ensure cookies are set
    await page.goto('/')

    // Navigate to races page after home visit

    // Then navigate to races page
    await page.goto('/races')

    // Wait for either races page or potential redirect
    await page.waitForURL(
      url => {
        const urlStr = url.toString()
        return urlStr.includes('/races') || urlStr.includes('/auth/signin')
      },
      { timeout: 30000 }
    )

    // Verify we're on races page (not redirected to signin)
    const currentUrl = page.url()
    if (currentUrl.includes('/auth/signin')) {
      throw new Error(`Authentication failed - redirected to signin: ${currentUrl}`)
    }

    // Wait for loading to complete if we're on the races page
    const loadingIndicator = page.getByText(/Loading race expeditions/i)
    try {
      await loadingIndicator.waitFor({ state: 'hidden', timeout: 30000 })
    } catch (error) {
      console.log('Loading state check failed (expected in fast CI):', { error: String(error) })
    }
  })

  test('should open race import modal', async ({ page }) => {
    // Wait for page to fully load
    await waitForHeroUIReady(page)

    // Use consistent data-testid selector
    const importButton = page.getByTestId('import-races-modal-trigger')

    // Verify import button is visible (require coach role)
    await expect(importButton).toBeVisible({ timeout: 30000 })
    await importButton.click()

    // Check if modal opened
    await expect(page.getByRole('dialog')).toBeVisible({ timeout: 10000 })
  })

  test('should handle GPX file upload', async ({ page }) => {
    // Wait for page to fully load
    await waitForHeroUIReady(page)

    // Wait for loading to complete
    const loadingIndicator = page.getByText(/Loading race expeditions/i)
    try {
      await loadingIndicator.waitFor({ state: 'hidden', timeout: 30000 })
    } catch {
      // Loading might have completed before we checked
    }

    // Open import modal with data-testid selector
    const importButton = page.getByTestId('import-races-modal-trigger')

    // Verify import button is visible (require coach role)
    await expect(importButton).toBeVisible({ timeout: 30000 })
    await importButton.click({ timeout: 30000 })

    // Create a test GPX file
    const buffer = Buffer.from(TEST_GPX_CONTENT)

    // File input might be hidden, use force or direct file setting
    const fileInput = page.locator('[role="dialog"] input[type="file"]')

    // Set files directly without checking visibility (file inputs are often hidden)
    await fileInput.setInputFiles({
      name: 'test-race.gpx',
      mimeType: 'application/gpx+xml',
      buffer,
    })

    // Wait for file processing to complete using Suspense-aware helper
    await waitForFileUploadProcessing(page, 'Test Ultra Race', 45000)

    // Wait for parsing to complete - scope error detection to the dialog
    const modal = page.locator('[role="dialog"]')
    const parseError = modal
      .locator('.error-message, [data-testid="parse-error"]')
      .or(modal.getByText(/(Failed to parse|Invalid GPX|Parse failed)/i))
    await expect(parseError).toHaveCount(0)

    // If no error, wait for the race data to appear in the preview using specific testid
    const raceElement = page.getByTestId('race-name-0')
    await expect(raceElement).toBeVisible({ timeout: 30000 })
    await expect(raceElement).toContainText('Test Ultra Race')
  })

  test('should handle CSV file upload', async ({ page }) => {
    console.log('[Test] Starting CSV file upload test')

    // Use domcontentloaded instead of timeout per Context7 recommendations
    await page.waitForLoadState('domcontentloaded')

    // Wait for loading to complete using specific data-testid
    const loadingIndicator = page.getByText(/Loading race expeditions/i)
    try {
      await loadingIndicator.waitFor({ state: 'hidden', timeout: 30000 })
      console.log('[Test] Loading indicator cleared')
    } catch {
      console.log('[Test] No loading indicator detected')
    }

    // Open import modal with data-testid selector
    const importButton = page.getByTestId('import-races-modal-trigger')
    await expect(importButton).toBeVisible({ timeout: 30000 })
    console.log('[Test] Import button visible')

    await importButton.click({ timeout: 30000 })
    console.log('[Test] Import modal opened')

    // Create a test CSV file using Context7 buffer upload pattern
    const buffer = Buffer.from(TEST_CSV_CONTENT)
    console.log('[Test] Created CSV buffer with content length:', buffer.length)

    // Look for file upload input and set files with proper validation
    const fileInput = page.locator('[role="dialog"] input[type="file"]')
    await fileInput.setInputFiles({
      name: 'test-races.csv',
      mimeType: 'text/csv',
      buffer,
    })
    console.log('[Test] File input set with CSV buffer')

    // Step 1: Verify file was received by checking for processing message
    console.log('[Test] Step 1: Checking for processing status...')
    try {
      await page.getByText(/Processing|Preparing|Parsing/i).waitFor({ timeout: 5000 })
      console.log('[Test] Processing message appeared')
    } catch {
      console.log('[Test] No processing message detected, checking for immediate completion')
    }

    // Use standardized helper that waits for preview and parsed content
    await waitForFileUploadProcessing(page, 'Western States 100', 45000)

    // Verify expected races are present
    const westernStates = page.getByTestId('race-list').getByText('Western States 100')
    const leadville = page.getByTestId('race-list').getByText('Leadville 100')
    const utmb = page.getByTestId('race-list').getByText('UTMB')

    await expect(westernStates).toBeVisible({ timeout: 30000 })
    await expect(leadville).toBeVisible({ timeout: 30000 })
    await expect(utmb).toBeVisible({ timeout: 30000 })
    console.log('[Test] All race names verified successfully')
  })

  test('should validate file size limits', async ({ page }) => {
    // Wait for page to fully load
    await waitForHeroUIReady(page)

    // Wait for loading to complete
    const loadingIndicator = page.getByText(/Loading race expeditions/i)
    try {
      await loadingIndicator.waitFor({ state: 'hidden', timeout: 30000 })
    } catch {
      // Loading might have completed before we checked
    }

    // Open import modal with data-testid selector
    const importButton = page.getByTestId('import-races-modal-trigger')

    // Verify import button is visible (require coach role)
    await expect(importButton).toBeVisible({ timeout: 30000 })
    await importButton.click({ timeout: 30000 })

    // Create a large file (simulate > 10MB)
    const largeContent = 'x'.repeat(11 * 1024 * 1024) // 11MB
    const buffer = Buffer.from(largeContent)

    const fileInput = page.locator('[role="dialog"] input[type="file"]')
    await fileInput.setInputFiles({
      name: 'large-file.gpx',
      mimeType: 'application/gpx+xml',
      buffer,
    })

    // Should show file size error
    await expect(
      page.getByText(/file size exceeds/i).or(page.getByText(/too large/i))
    ).toBeVisible()
  })

  test('should handle invalid GPX files', async ({ page }) => {
    // Wait for page to be fully ready
    await waitForHeroUIReady(page)

    // Wait for loading to complete
    const loadingIndicator = page.getByText(/Loading race expeditions/i)
    try {
      await loadingIndicator.waitFor({ state: 'hidden', timeout: 30000 })
    } catch {
      // Loading might have completed before we checked
    }

    // Extra wait for React hydration in CI
    // Wait removed - folded into waitForHeroUIReady

    // Check for overlays that might intercept clicks
    const overlays = page.locator(
      '[style*="pointer-events: none"], .loading-overlay, .modal-backdrop'
    )
    try {
      await overlays.first().waitFor({ state: 'hidden', timeout: 5000 })
    } catch {
      // No overlays or already hidden
    }

    // Use consistent data-testid selector
    const importButton = page.getByTestId('import-races-modal-trigger')

    // Verify import button is visible (require coach role)
    await expect(importButton).toBeVisible({ timeout: 30000 })

    // Try to click with force option if needed
    try {
      await importButton.click({ timeout: 10000 })
    } catch (clickError) {
      await importButton.click({ force: true, timeout: 5000 })
    }

    // Create invalid GPX content
    const invalidGPX = '<invalid>not valid gpx</invalid>'
    const buffer = Buffer.from(invalidGPX)

    const fileInput = page.locator('[role="dialog"] input[type="file"]')
    await fileInput.setInputFiles({
      name: 'invalid.gpx',
      mimeType: 'application/gpx+xml',
      buffer,
    })

    // Wait for error processing (invalid file won't show preview tab)
    await waitForFileUploadError(page, 30000)

    // Should show parse error for invalid GPX structure
    const parseError = page.getByText(/Invalid GPX file/i)
    await expect(parseError).toBeVisible()
  })

  test('should successfully import single race', async ({ page }) => {
    // Wait for page to be fully ready
    await waitForHeroUIReady(page)

    // Wait for loading to complete
    const loadingIndicator = page.getByText(/Loading race expeditions/i)
    try {
      await loadingIndicator.waitFor({ state: 'hidden', timeout: 30000 })
    } catch {
      // Loading might have completed before we checked
    }

    // Extra wait for React hydration in CI
    // Wait removed - folded into waitForHeroUIReady

    // Check for overlays that might intercept clicks
    const overlays = page.locator(
      '[style*="pointer-events: none"], .loading-overlay, .modal-backdrop'
    )
    try {
      await overlays.first().waitFor({ state: 'hidden', timeout: 5000 })
    } catch {
      // No overlays or already hidden
    }

    // Open import modal using the modal trigger
    const importButton = page.getByTestId('import-races-modal-trigger')

    // Verify import button is visible (require coach role)
    await expect(importButton).toBeVisible({ timeout: 30000 })
    await importButton.click({ timeout: 30000 })

    // Upload valid GPX file
    const buffer = Buffer.from(TEST_GPX_CONTENT)
    const fileInput = page.locator('[role="dialog"] input[type="file"]')
    await fileInput.setInputFiles({
      name: 'test-race.gpx',
      mimeType: 'application/gpx+xml',
      buffer,
    })

    // Wait for parsing
    await waitForFileUploadProcessing(page, undefined, 30000)

    // Switch to preview tab where the import button is located
    const previewTab = page.getByTestId('preview-tab')
    await previewTab.click()

    // Click import when the button is visible and enabled
    const uploadButton = page.getByTestId('import-races-button')
    await expect(uploadButton).toBeVisible({ timeout: 10000 })
    await expect(uploadButton).toBeEnabled()
    await uploadButton.click({ timeout: 10000 })

    // Wait for import to complete - either the modal closes or a success toast appears
    const successMessage = page
      .getByText(/successfully imported/i)
      .or(page.getByText(/import.*complete/i))
      .or(page.getByText(/race.*added/i))
    const modal = page.locator('[role="dialog"], .modal')

    const successSignal = await Promise.race([
      successMessage.waitFor({ state: 'visible', timeout: 10000 }).then(() => 'message'),
      modal.waitFor({ state: 'hidden', timeout: 10000 }).then(() => 'closed'),
    ]).catch(() => null)

    if (!successSignal) {
      throw new Error('Race import never indicated success (no toast and modal stayed open)')
    }

    if (successSignal === 'message') {
      // Wait for toast to hide instead of fixed sleep
      await expect(page.locator('.toast')).toBeHidden({ timeout: 5000 })
    }

    const isModalVisible = await modal.isVisible().catch(() => false)
    if (isModalVisible) {
      // Try to close modal with close button or ESC
      const closeButton = modal
        .locator('button[aria-label*="close"], button[aria-label*="Close"]')
        .first()
      if (await closeButton.isVisible().catch(() => false)) {
        await closeButton.click()
      } else {
        // Try ESC key
        await page.keyboard.press('Escape')
      }

      // Now wait for modal to close
      await expect(modal).not.toBeVisible({ timeout: 5000 })
    }
  })

  test('should handle duplicate race detection', async ({ page }) => {
    console.log('[Test] Starting duplicate race detection test')

    // Use Context7 recommended loading approach
    await page.waitForLoadState('domcontentloaded')
    await waitForHeroUIReady(page)

    // Wait for loading to complete
    const loadingIndicator = page.getByText(/Loading race expeditions/i)
    try {
      await loadingIndicator.waitFor({ state: 'hidden', timeout: 30000 })
      console.log('[Test] Loading indicator cleared')
    } catch {
      console.log('[Test] No loading indicator detected')
    }

    // First, import a race using the modal trigger
    const importButton = page.getByTestId('import-races-modal-trigger')
    await expect(importButton).toBeVisible({ timeout: 30000 })
    await importButton.click({ timeout: 30000 })
    console.log('[Test] Import modal opened')

    const buffer = Buffer.from(TEST_GPX_CONTENT)
    const fileInput = page.locator('[role="dialog"] input[type="file"]')
    await fileInput.setInputFiles({
      name: 'test-race.gpx',
      mimeType: 'application/gpx+xml',
      buffer,
    })
    console.log('[Test] First GPX file uploaded')

    // Wait for processing using improved helper
    await waitForFileUploadProcessing(page, 'Test Ultra Race', 30000)

    // Find and click import button using data-testid
    const uploadButton = page.getByTestId('import-races-button')
    await uploadButton.click({ timeout: 10000 })
    console.log('[Test] First import initiated')

    // Wait for first import to complete - check that modal is still open (more reliable)
    await page.locator('[role="dialog"]').waitFor({ state: 'visible', timeout: 5000 })
    console.log('[Test] First import successful')

    // Close modal and try to import the same race again
    const closeButton = page.locator('[aria-label="Close"], .modal-close, button:has-text("Close")')
    try {
      await closeButton.first().click({ timeout: 5000 })
    } catch {
      // Modal might have auto-closed
    }

    // Refresh page and wait for it to load
    await page.reload()
    await page.waitForLoadState('domcontentloaded')

    try {
      await page.getByText('Loading race expeditions').waitFor({ state: 'hidden', timeout: 30000 })
      console.log('[Test] Page reloaded and ready')
    } catch (error) {
      console.log('[Test] Loading state check failed (expected in fast CI):', error)
    }

    // Open import modal again
    const importButtonAgain = page.getByTestId('import-races-modal-trigger')
    await expect(importButtonAgain).toBeVisible({ timeout: 30000 })
    await importButtonAgain.click()
    console.log('[Test] Import modal reopened for duplicate test')

    // Mock duplicate on second import for determinism
    await page.route('/api/races/import', route =>
      route.fulfill({
        status: 409,
        contentType: 'application/json',
        body: JSON.stringify({
          error: 'Duplicate race detected',
          details: 'A similar race may already exist',
          existingRaces: [
            { id: '1', name: 'Test Ultra Race', location: '', distance: '0', date: '2024-06-15' },
          ],
        }),
      })
    )

    // Upload the same GPX file again
    const fileInputAgain = page.locator('[role="dialog"] input[type="file"]')
    await fileInputAgain.setInputFiles({
      name: 'test-race-duplicate.gpx',
      mimeType: 'application/gpx+xml',
      buffer,
    })
    console.log('[Test] Duplicate GPX file uploaded')

    // Wait for processing
    await waitForFileUploadProcessing(page, 'Test Ultra Race', 30000)

    // Click import button again
    const uploadButtonAgain = page.getByTestId('import-races-button')
    await uploadButtonAgain.click()
    console.log('[Test] Duplicate import initiated')

    // Should show duplicate detection warning
    const duplicateWarning = page
      .getByText('Duplicate race detected')
      .or(page.getByText('similar race may already exist'))
    await expect(duplicateWarning.first()).toBeVisible({ timeout: 15000 })
    console.log('[Test] Duplicate warning detected')
  })

  test('should handle bulk CSV import', async ({ page }) => {
    console.log('[Test] Starting bulk CSV import test')

    // Use Context7 recommended loading approach
    await page.waitForLoadState('domcontentloaded')
    await waitForHeroUIReady(page)

    // Wait for loading to complete
    const loadingIndicator = page.getByText(/Loading race expeditions/i)
    try {
      await loadingIndicator.waitFor({ state: 'hidden', timeout: 30000 })
      console.log('[Test] Loading indicator cleared')
    } catch {
      console.log('[Test] No loading indicator detected')
    }

    // Open import modal with data-testid selector
    const importButton = page.getByTestId('import-races-modal-trigger')
    await expect(importButton).toBeVisible({ timeout: 30000 })
    await importButton.click({ timeout: 30000 })
    console.log('[Test] Import modal opened')

    // Upload CSV file with multiple races using Context7 buffer pattern
    const buffer = Buffer.from(TEST_CSV_CONTENT)
    console.log('[Test] Created CSV buffer with length:', buffer.length)

    const fileInput = page.locator('[role="dialog"] input[type="file"]')
    await fileInput.setInputFiles({
      name: 'bulk-races.csv',
      mimeType: 'text/csv',
      buffer,
    })
    console.log('[Test] Bulk CSV file uploaded')

    // Step 1: Verify file was received by checking for processing status
    console.log('[Test] Step 1: Checking for bulk processing status...')
    try {
      await page.getByText(/Processing|Preparing|Parsing CSV/i).waitFor({ timeout: 5000 })
      console.log('[Test] Processing message appeared for bulk import')
    } catch {
      console.log('[Test] No processing message detected, checking for immediate completion')
    }

    // Use standardized helper that waits for preview and parsed content
    await waitForFileUploadProcessing(page, 'Western States 100', 45000)

    // Verify expected races are present
    const westernStates = page.getByTestId('race-list').getByText('Western States 100')
    const leadville = page.getByTestId('race-list').getByText('Leadville 100')
    const utmb = page.getByTestId('race-list').getByText('UTMB')

    await expect(westernStates).toBeVisible({ timeout: 30000 })
    await expect(leadville).toBeVisible({ timeout: 30000 })
    await expect(utmb).toBeVisible({ timeout: 30000 })

    // Mock bulk import endpoint for speed and determinism
    await page.route('/api/races/bulk-import', route =>
      route.fulfill({
        status: 200,
        contentType: 'application/json',
        body: JSON.stringify({
          success: true,
          summary: {
            successful: 3,
            duplicates: 0,
            errors: 0,
          },
          races: [
            { id: '1', name: 'Western States 100', location: 'Auburn, CA', distance: '100' },
            { id: '2', name: 'Leadville 100', location: 'Leadville, CO', distance: '100' },
            { id: '3', name: 'UTMB', location: 'Chamonix, France', distance: '170' },
          ],
        }),
      })
    )

    // Click the import button to complete the bulk import
    const confirmImportButton = page.getByTestId('import-races-button')
    await expect(confirmImportButton).toBeVisible({ timeout: 20000 })
    await confirmImportButton.click()

    // Wait for bulk import to complete - modal closes on success (more reliable than toast)
    await expect(page.locator('[role="dialog"], .modal')).not.toBeVisible({ timeout: 30000 })
  })

  test('should show progress indicator during import', async ({ page }) => {
    // Wait for page to be fully ready
    await waitForHeroUIReady(page)

    // Wait for loading to complete
    const loadingIndicator = page.getByText(/Loading race expeditions/i)
    try {
      await loadingIndicator.waitFor({ state: 'hidden', timeout: 30000 })
    } catch {
      // Loading might have completed before we checked
    }

    // Extra wait for React hydration in CI
    // Wait removed - folded into waitForHeroUIReady

    // Check for overlays that might intercept clicks
    const overlays = page.locator(
      '[style*="pointer-events: none"], .loading-overlay, .modal-backdrop'
    )
    try {
      await overlays.first().waitFor({ state: 'hidden', timeout: 5000 })
    } catch {
      // No overlays or already hidden
    }

    // Open import modal using the modal trigger
    const importButton = page.getByTestId('import-races-modal-trigger')

    // Verify import button is visible (require coach role)
    await expect(importButton).toBeVisible({ timeout: 30000 })
    await importButton.click({ timeout: 30000 })

    const buffer = Buffer.from(TEST_GPX_CONTENT)
    const fileInput = page.locator('[role="dialog"] input[type="file"]')
    await fileInput.setInputFiles({
      name: 'test-race.gpx',
      mimeType: 'application/gpx+xml',
      buffer,
    })

    await waitForFileUploadProcessing(page, undefined, 30000)

    // Slow the import request slightly to make progress observable
    await page.route('**/api/races/import', async route => {
      const res = await route.fetch()
      const body = await res.body()
      await new Promise(r => setTimeout(r, 600))
      await route.fulfill({
        status: res.status(),
        headers: res.headers(),
        body,
      })
    })

    const uploadButton = page.getByTestId('import-races-button')
    await expect(uploadButton).toBeVisible({ timeout: 10000 })
    await expect(uploadButton).toBeEnabled()
    await uploadButton.click()

    // Progress should appear, then disappear when import completes
    const progress = page.locator(
      '[data-testid="import-progress"], [role="progressbar"], .progress'
    )
    await progress.waitFor({ state: 'visible', timeout: 10000 })
    await progress.waitFor({ state: 'hidden', timeout: 30000 })

    // Unroute to avoid accidental reuse
    await page.unroute('**/api/races/import').catch(() => {})

    // Modal should close on success as a secondary signal
    await expect(page.locator('[role="dialog"], .modal')).not.toBeVisible({ timeout: 30000 })
  })
})

test.describe('Race Import Edge Cases', () => {
  test('should handle network failures gracefully', async ({ page }) => {
    // Navigate to races page (authentication handled by storage state)
    await page.goto('/races')
    await page.waitForURL('**/races', { timeout: 30000 })

    // Mock network failure
    await page.route('/api/races/import', route => {
      route.abort('failed')
    })

    // Wait for page to be fully ready
    await waitForHeroUIReady(page)

    // Wait for loading to complete
    const loadingIndicator = page.getByText(/Loading race expeditions/i)
    try {
      await loadingIndicator.waitFor({ state: 'hidden', timeout: 30000 })
    } catch {
      // Loading might have completed before we checked
    }

    // Extra wait for React hydration in CI
    // Wait removed - folded into waitForHeroUIReady

    // Check for overlays that might intercept clicks
    const overlays = page.locator(
      '[style*="pointer-events: none"], .loading-overlay, .modal-backdrop'
    )
    try {
      await overlays.first().waitFor({ state: 'hidden', timeout: 5000 })
    } catch {
      // No overlays or already hidden
    }

    // Use consistent data-testid selector
    const importButton = page.getByTestId('import-races-modal-trigger')

    // Verify import button is visible (require coach role)
    await expect(importButton).toBeVisible({ timeout: 30000 })

    // Try to click with force option if needed
    try {
      await importButton.click({ timeout: 10000 })
    } catch (clickError) {
      await importButton.click({ force: true, timeout: 5000 })
    }

    const buffer = Buffer.from(TEST_GPX_CONTENT)
    const fileInput = page.locator('[role="dialog"] input[type="file"]')
    await fileInput.setInputFiles({
      name: 'test-race.gpx',
      mimeType: 'application/gpx+xml',
      buffer,
    })

    await waitForFileUploadProcessing(page, undefined, 30000)

    const uploadButton = page.getByTestId('import-races-button')
    await uploadButton.click()

    // Should show network error message using proper Playwright .or() combinator
    await expect(page.getByText(/(network error|check your connection)/i)).toBeVisible({
      timeout: 15000,
    })
  })

  test('should handle rate limiting', async ({ page }) => {
    // Navigate to races page (authentication handled by storage state)
    await page.goto('/races')
    await page.waitForURL('**/races', { timeout: 30000 })

    // Mock rate limiting response
    await page.route('/api/races/import', route => {
      route.fulfill({
        status: 429,
        contentType: 'application/json',
        body: JSON.stringify({
          error: 'Rate limit exceeded',
          retryAfter: 60,
        }),
      })
    })

    // Wait for page to be fully ready
    await waitForHeroUIReady(page)

    // Wait for loading to complete
    const loadingIndicator = page.getByText(/Loading race expeditions/i)
    try {
      await loadingIndicator.waitFor({ state: 'hidden', timeout: 30000 })
    } catch {
      // Loading might have completed before we checked
    }

    // Extra wait for React hydration in CI
    // Wait removed - folded into waitForHeroUIReady

    // Check for overlays that might intercept clicks
    const overlays = page.locator(
      '[style*="pointer-events: none"], .loading-overlay, .modal-backdrop'
    )
    try {
      await overlays.first().waitFor({ state: 'hidden', timeout: 5000 })
    } catch {
      // No overlays or already hidden
    }

    // Use consistent data-testid selector
    const importButton = page.getByTestId('import-races-modal-trigger')

    // Verify import button is visible (require coach role)
    await expect(importButton).toBeVisible({ timeout: 30000 })

    // Try to click with force option if needed
    try {
      await importButton.click({ timeout: 10000 })
    } catch (clickError) {
      await importButton.click({ force: true, timeout: 5000 })
    }

    const buffer = Buffer.from(TEST_GPX_CONTENT)
    const fileInput = page.locator('[role="dialog"] input[type="file"]')
    await fileInput.setInputFiles({
      name: 'test-race.gpx',
      mimeType: 'application/gpx+xml',
      buffer,
    })

    await waitForFileUploadProcessing(page, undefined, 30000)

    const uploadButton = page.getByTestId('import-races-button')
    await uploadButton.click()

    // Should show rate limit message using proper Playwright .or() combinator
    await expect(page.getByText(/(Rate limit exceeded|try again)/i)).toBeVisible({
      timeout: 10000,
    })
  })

  test('should only allow coaches to import races', async ({ page }) => {
    // This test runs with coach auth (from main test suite)
    // and verifies that import functionality is available to coaches

    // Navigate to races page to check import functionality
    await page.goto('/races')
    await page.waitForLoadState('domcontentloaded')

    // Wait for page to be ready
    await waitForHeroUIReady(page)

    // Coach should see the import button
    const importButton = page.getByTestId('import-races-modal-trigger')
    await expect(importButton).toBeVisible({ timeout: 30000 })
    await importButton.click()
    await expect(page.getByRole('dialog')).toBeVisible({ timeout: 10000 })
    // Close modal to avoid leaking state into subsequent tests
    await page.keyboard.press('Escape').catch(() => {})
    await expect(page.locator('[role="dialog"], .modal')).not.toBeVisible({ timeout: 10000 })
  })

  test.skip('should not allow runners to import races', async ({ page }) => {
    // SKIPPED: Test currently fails because runners CAN see import button
    // This is actually the DESIRED behavior per Linear ticket ULT-18:
    // "Runners should have race import capabilities"
    //
    // The test discovered that the UI already allows runner access,
    // but backend/API support may need implementation.
    //
    // TODO: Update this test when ULT-18 is complete to verify
    // runners CAN import races (opposite of current expectation)

    // This test runs with runner auth (from runner project config)
    // and verifies that import functionality is NOT available to runners

    // Navigate to races page to check lack of import functionality
    await page.goto('/races')
    await page.waitForLoadState('domcontentloaded')

    // Wait for page to be ready
    await waitForHeroUIReady(page)

    // Runner should NOT see the import button
    const importButton = page.getByTestId('import-races-modal-trigger')
    await expect(importButton).not.toBeVisible({ timeout: 10000 })
  })
})<|MERGE_RESOLUTION|>--- conflicted
+++ resolved
@@ -4,14 +4,10 @@
 import { waitForFileUploadError, waitForFileUploadProcessing } from './utils/suspense-helpers'
 import { type TestLogger, getTestLogger } from './utils/test-logger'
 
-<<<<<<< HEAD
-// Removed unused imports: TestUserType, navigateToDashboard
-=======
 let logger: TestLogger
 test.beforeAll(async () => {
   logger = await getTestLogger('tests/race-import.spec')
 })
->>>>>>> 0434e35a
 
 const TEST_GPX_CONTENT = `<?xml version="1.0"?>
 <gpx version="1.1" creator="TestCreator">
@@ -179,7 +175,7 @@
     })
 
     // Wait for file processing to complete using Suspense-aware helper
-    await waitForFileUploadProcessing(page, 'Test Ultra Race', 45000)
+    await waitForFileUploadProcessing(page, 'Test Ultra Race', 45000, logger)
 
     // Wait for parsing to complete - scope error detection to the dialog
     const modal = page.locator('[role="dialog"]')
@@ -240,7 +236,7 @@
     }
 
     // Use standardized helper that waits for preview and parsed content
-    await waitForFileUploadProcessing(page, 'Western States 100', 45000)
+    await waitForFileUploadProcessing(page, 'Western States 100', 45000, logger)
 
     // Verify expected races are present
     const westernStates = page.getByTestId('race-list').getByText('Western States 100')
@@ -339,7 +335,7 @@
     })
 
     // Wait for error processing (invalid file won't show preview tab)
-    await waitForFileUploadError(page, 30000)
+    await waitForFileUploadError(page, 30000, logger)
 
     // Should show parse error for invalid GPX structure
     const parseError = page.getByText(/Invalid GPX file/i)
@@ -388,7 +384,7 @@
     })
 
     // Wait for parsing
-    await waitForFileUploadProcessing(page, undefined, 30000)
+    await waitForFileUploadProcessing(page, undefined, 30000, logger)
 
     // Switch to preview tab where the import button is located
     const previewTab = page.getByTestId('preview-tab')
@@ -591,7 +587,7 @@
     }
 
     // Use standardized helper that waits for preview and parsed content
-    await waitForFileUploadProcessing(page, 'Western States 100', 45000)
+    await waitForFileUploadProcessing(page, 'Western States 100', 45000, logger)
 
     // Verify expected races are present
     const westernStates = page.getByTestId('race-list').getByText('Western States 100')
@@ -672,7 +668,7 @@
       buffer,
     })
 
-    await waitForFileUploadProcessing(page, undefined, 30000)
+    await waitForFileUploadProcessing(page, undefined, 30000, logger)
 
     // Slow the import request slightly to make progress observable
     await page.route('**/api/races/import', async route => {
@@ -762,7 +758,7 @@
       buffer,
     })
 
-    await waitForFileUploadProcessing(page, undefined, 30000)
+    await waitForFileUploadProcessing(page, undefined, 30000, logger)
 
     const uploadButton = page.getByTestId('import-races-button')
     await uploadButton.click()
@@ -835,7 +831,7 @@
       buffer,
     })
 
-    await waitForFileUploadProcessing(page, undefined, 30000)
+    await waitForFileUploadProcessing(page, undefined, 30000, logger)
 
     const uploadButton = page.getByTestId('import-races-button')
     await uploadButton.click()
