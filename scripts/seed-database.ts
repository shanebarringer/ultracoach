--- conflicted
+++ resolved
@@ -1,8 +1,5 @@
 #!/usr/bin/env tsx
-<<<<<<< HEAD
-=======
 import { addDays, format, startOfDay } from 'date-fns'
->>>>>>> fd73c768
 import { config } from 'dotenv'
 import { eq } from 'drizzle-orm'
 import { drizzle } from 'drizzle-orm/node-postgres'
@@ -143,13 +140,8 @@
     {
       email: process.env.TEST_RUNNER_EMAIL || 'testrunner@ultracoach.dev',
       password: process.env.TEST_RUNNER_PASSWORD || generateSecurePassword(),
-<<<<<<< HEAD
-      name: 'Test Runner',
-      fullName: 'Test Runner User',
-=======
       name: 'Alex Trail',
       fullName: 'Alex Trail',
->>>>>>> fd73c768
       role: 'runner' as const,
     },
     {
@@ -242,12 +234,6 @@
     logger.warn('⚠️  Ensure test user credentials are secure and monitored!')
   }
 
-<<<<<<< HEAD
-  // Import auth only when needed, after environment variables are loaded
-  const { auth } = await import('../src/lib/better-auth')
-
-=======
->>>>>>> fd73c768
   const testUsersData = getTestUsersData()
 
   for (const userData of testUsersData) {
@@ -295,42 +281,7 @@
         password: hashedPassword,
       })
 
-<<<<<<< HEAD
-      // Check if user creation was successful
-      // eslint-disable-next-line @typescript-eslint/no-explicit-any
-      if ('data' in result && (result as any).data?.user?.id) {
-        // eslint-disable-next-line @typescript-eslint/no-explicit-any
-        const userId = (result as any).data.user.id
-        logger.info(`✅ Created user via Better Auth API: ${userData.email} (ID: ${userId})`)
-
-        // Update user with additional fields (role and fullName)
-        await db
-          .update(schema.better_auth_users)
-          .set({
-            fullName: userData.fullName,
-            role: userData.role,
-          })
-          .where(eq(schema.better_auth_users.id, userId))
-
-        logger.info(`✅ Updated user ${userData.email} with role: ${userData.role}`)
-
-        // Verify the user was created correctly
-        const createdUser = await db
-          .select()
-          .from(schema.better_auth_users)
-          .where(eq(schema.better_auth_users.id, userId))
-          .limit(1)
-
-        if (createdUser.length > 0) {
-          logger.info(`✅ User verification successful for ${userData.email}`)
-        }
-      } else {
-        // eslint-disable-next-line @typescript-eslint/no-explicit-any
-        logger.error(`Failed to create user ${userData.email}:`, (result as any).error)
-      }
-=======
       logger.info(`✅ Created user: ${userData.email}`)
->>>>>>> fd73c768
     } catch (error) {
       logger.error(`🚨 EXCEPTION while creating user ${userData.email}:`, error)
     }
@@ -341,79 +292,16 @@
 async function createSampleTrainingPlan(db: ReturnType<typeof drizzle>) {
   logger.info('🏃 Creating sample training plans with coach-runner relationships...')
 
-<<<<<<< HEAD
-  try {
-    // Get coach and runner
-    const [coach] = await db
-      .select()
-      .from(schema.better_auth_users)
-      .where(eq(schema.better_auth_users.email, 'testcoach@ultracoach.dev'))
-      .limit(1)
-
-    const [runner] = await db
-      .select()
-      .from(schema.better_auth_users)
-      .where(eq(schema.better_auth_users.email, 'testrunner@ultracoach.dev'))
-      .limit(1)
-=======
   // Get coach and runners
   const users = await db.select().from(schema.better_auth_users)
   const coaches = users.filter(user => user.role === 'coach')
   const runners = users.filter(user => user.role === 'runner')
->>>>>>> fd73c768
 
   if (coaches.length === 0 || runners.length === 0) {
     logger.warn('⚠️ No coaches or runners found - skipping training plan creation')
     return
   }
 
-<<<<<<< HEAD
-    // Create training plan
-    const [trainingPlan] = await db
-      .insert(schema.training_plans)
-      .values({
-        title: 'Sample 50K Training Plan',
-        description: 'A beginner-friendly 50K training plan for testing purposes',
-        coach_id: coach.id, // Use database column name
-        runner_id: runner.id, // Use database column name
-        target_race_date: new Date('2025-09-15'),
-        target_race_distance: '50K',
-      })
-      .returning()
-
-    // Create sample workouts
-    const today = new Date()
-    const workouts = [
-      {
-        training_plan_id: trainingPlan.id, // Use database column name
-        date: new Date(today.getTime() + 24 * 60 * 60 * 1000), // Tomorrow
-        planned_distance: '5.0', // Use database column name and string for decimal
-        planned_duration: 2400, // 40 minutes in seconds
-        planned_type: 'easy', // Use database column name
-        status: 'planned' as const,
-      },
-      {
-        training_plan_id: trainingPlan.id, // Use database column name
-        date: new Date(today.getTime() + 3 * 24 * 60 * 60 * 1000), // 3 days from now
-        planned_distance: '8.0', // Use database column name and string for decimal
-        planned_duration: 4800, // 80 minutes in seconds
-        planned_type: 'long_run', // Use database column name
-        status: 'planned' as const,
-      },
-      {
-        training_plan_id: trainingPlan.id, // Use database column name
-        date: new Date(today.getTime() + 5 * 24 * 60 * 60 * 1000), // 5 days from now
-        planned_distance: '3.0', // Use database column name and string for decimal
-        planned_duration: 1800, // 30 minutes in seconds
-        planned_type: 'recovery', // Use database column name
-        status: 'planned' as const,
-      },
-    ]
-
-    await db.insert(schema.workouts).values(workouts)
-
-    logger.info(`✅ Created sample training plan: ${trainingPlan.title}`)
-=======
   // Create multiple training plans with proper relationships
   const trainingPlansData = [
     {
@@ -514,7 +402,6 @@
     logger.info(
       `  📅 Workout dates: ${workoutsData.map(w => format(w.date, 'yyyy-MM-dd')).join(', ')}`
     )
->>>>>>> fd73c768
   } catch (error) {
     logger.error(`  ❌ Failed to create sample workouts for "${planTitle}":`, error)
   }
@@ -588,17 +475,10 @@
     // Seed static data first
     await seedStaticData(db)
 
-<<<<<<< HEAD
-    // Create test users through Better Auth
-    await seedTestUsers(db)
-
-    // Create sample training plan
-=======
     // Create test users
     await seedTestUsers(db)
 
     // Create sample training plans with relationships
->>>>>>> fd73c768
     await createSampleTrainingPlan(db)
 
     // Create sample conversations
