--- conflicted
+++ resolved
@@ -100,19 +100,10 @@
 
 export async function hashPassword(password: string): Promise<string> {
   const logger = createLogger('database-operations')
-<<<<<<< HEAD
-  logger.warn(
-    '⚠️ WARNING: Custom password hashing is deprecated and causes authentication failures!'
-  )
-  logger.warn('   Use Better Auth sign-up API instead for proper compatibility')
-  logger.warn('   See: scripts/create-test-users-via-api.ts for correct approach')
-
-=======
   logger.warn('⚠️ WARNING: Custom password hashing is deprecated and causes authentication failures!')
   logger.warn('   Use Better Auth sign-up API instead for proper compatibility')
   logger.warn('   See: scripts/create-test-users-via-api.ts for correct approach')
   
->>>>>>> 0aa51b06
   const salt = generateRandomString(16)
   const hash = (await scryptAsync(password, salt, 32)) as Buffer
   return `${salt}:${hash.toString('hex')}`
