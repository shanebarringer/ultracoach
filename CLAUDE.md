--- conflicted
+++ resolved
@@ -33,11 +33,7 @@
 
 ### MCP Instructions
 
-<<<<<<< HEAD
-### GitHub MCP Fallback
-=======
 ### GitHub MCP Fallback Commands
->>>>>>> b8c891ed
 
 When GitHub MCP is not available (authentication errors), use GitHub CLI (`gh`) as fallback:
 
@@ -69,11 +65,6 @@
 Deprecated
 
 - `./playwright/.auth/user.json` was the legacy runner alias and is now deprecated. CI temporarily accepts it for a short deprecation window to keep older branches green, but all new/updated specs and Playwright projects should reference `runner.json`.
-<<<<<<< HEAD
-
-````
-=======
->>>>>>> b8c891ed
 
 - When fetching data from Context7 MCP - add to the `.context7-docs` directory (gitignored). Create a new directory for the library if one does not exist. Before fetching from Context7 refer to `.context7-docs` to see if data and/or snippets have already been added
 
