# CLAUDE.md - UltraCoach Project Guide

This file provides guidance to Claude Code when working with the UltraCoach project. It ensures consistency, context, and proper workflow across all development sessions.

## 🔄 Session Workflow (IMPORTANT)

### At the start of EVERY new conversation

1. **Read PLANNING.md** to understand project vision, architecture, and technical context
1. **Check Linear workspace** using Linear MCP to see current milestone, pending tasks, and priorities
   - Use `mcp__linear-server__list_issues` with team="Ultracoach" and state filters
   - Read issue details with `mcp__linear-server__get_issue` for context
   - Update issue status with `mcp__linear-server__update_issue` when completing work
1. **Review this file** for project-specific guidance and context
1. **Update task status in Linear** immediately when starting or completing work
   - Move issues to "In Progress" when starting
   - Move to "In Review" when creating PR
   - Move to "Done" when PR is merged
1. **Create new issues in Linear** when discovering additional tasks during development
   - Use `mcp__linear-server__create_issue` with appropriate labels and project
1. **Always use tslog library and utilities for logging (no console.log)**
1. **Follow Next.js 15 Rendering Patterns** - Use Server/Client Component hybrid pattern for all authenticated routes (see `.context7-docs/nextjs/`)

### 📋 Linear Workspace Organization

**Projects**:

**Key Labels**: `testing`, `ci-cd`, `security`, `ui-ux`, `infrastructure`, `integration`, `high-priority`, `blocked`

### MCP Instructions

### GitHub MCP Fallback Commands

When GitHub MCP is not available (authentication errors), use GitHub CLI (`gh`) as fallback:

- `gh pr view` - View current PR
- `gh pr create` - Create new PR
- `gh pr list` - List PRs
- `gh issue view` - View issue details
- `gh issue create` - Create new issue

### Use Playwright MCP to investigate test failures and UI issues

Playwright's MCP tooling is the fastest path to real root causes. Use it to inspect DOM, network, and console output when a test flakes. Prefer concrete data-testids over text selectors. Take screenshots when applicable to diagnose issues.

#### Concrete selector example

```typescript
// Before (flaky: strict mode violation)
await page.getByText('Test Ultra Race').click()

// After (stable: explicit test id)
await page.getByTestId('race-name-0').click()
```

### E2E authentication storageState filenames

- Runner: use `./playwright/.auth/runner.json` (canonical)
- Coach: use `./playwright/.auth/coach.json`

Deprecated

- `./playwright/.auth/user.json` was the legacy runner alias and is now deprecated. CI temporarily accepts it for a short deprecation window to keep older branches green, but all new/updated specs and Playwright projects should reference `runner.json`.

- When fetching data from Context7 MCP - add to the `.context7-docs` directory (gitignored). Create a new directory for the library if one does not exist. Before fetching from Context7 refer to `.context7-docs` to see if data and/or snippets have already been added

### Required Architecture Pattern

**ALL authenticated routes MUST use Server/Client Component hybrid pattern:**

```typescript
// page.tsx (Server Component) - Forces dynamic rendering
import { headers } from 'next/headers'
import { getServerSession } from '@/utils/auth-server'
import { redirect } from 'next/navigation'
import PageClient from './PageClient'

export default async function AuthenticatedPage() {
  await headers() // 🔑 CRITICAL: Forces dynamic rendering

  const session = await getServerSession()
  if (!session) redirect('/auth/signin')

  return <PageClient user={session.user} />
}

// PageClient.tsx (Client Component) - Handles interactivity
'use client'

export default function PageClient({ user }) {
  // Client-side state management and interactivity
}
```

### Routes That MUST Be Dynamic

- `/chat` and `/chat/[userId]` - User conversations
- `/dashboard/coach` and `/dashboard/runner` - Role-based dashboards
- `/calendar` - User workout calendar
- `/workouts` - Personal workouts
- `/training-plans` - User training plans
- `/profile` - User profile

### Reference Documentation

See `.context7-docs/nextjs/` for comprehensive guides:

- `static-vs-dynamic-rendering.md` - Core concepts and solutions
- `authentication-route-patterns.md` - Authentication implementation patterns
- `production-deployment-checklist.md` - Production verification checklist
- `fetch-credentials-best-practices.md` - Fetch credentials and API client patterns

## 🚀 Claude Code Quick Reference

> **Full documentation**: See `.claude/docs/WORKFLOWS.md` for detailed hook/agent/MCP documentation.

### Slash Commands

| Command                         | Purpose                                         |
| ------------------------------- | ----------------------------------------------- |
| `/husky`                        | Run CI checks with auto-fix until passing       |
| `/nextjs-component-generator`   | Generate Next.js components with best practices |
| `/supabase-migration-assistant` | Create/manage database migrations               |
| `/supabase-schema-sync`         | Sync schema between environments                |
| `/supabase-data-explorer`       | Query and explore database                      |
| `/vercel-deploy-optimize`       | Deploy to Vercel with optimization              |
| `/vercel-env-sync`              | Sync environment variables                      |

### Quality Gates (Automated)

**Pre-commit** (blocks commit): typecheck → lint → format:check

**Pre-push**: build only (~10 seconds). E2E tests run in CI.

**Full local checks**: Use `/husky` command for thorough testing before pushing.

### Available Agents (All Opus 4.5)

| Agent                 | Use For                                     |
| --------------------- | ------------------------------------------- |
| `fullstack-developer` | End-to-end features (API + DB + UI)         |
| `frontend-developer`  | React components, UI, accessibility         |
| `typescript-pro`      | Complex types, migrations, type safety      |
| `mcp-expert`          | MCP server configuration                    |
| `context-manager`     | Multi-agent workflows, context preservation |
| `dependency-manager`  | Vulnerability scanning, dependency updates  |

### MCP Servers

| Server     | Purpose                               |
| ---------- | ------------------------------------- |
| Supabase   | Read-only database queries and schema |
| PostgreSQL | Local database operations             |
| Context7   | Library documentation fetching        |
| GitHub     | Repository management                 |
| Linear     | Issue tracking                        |
| Memory     | Persistent session context            |

## 🌐 API Client Best Practices (IMPORTANT)

### 🚫 CRITICAL: Server Component Anti-Pattern

**NEVER fetch your own API routes from Server Components - this is a major anti-pattern:**

```typescript
// ❌ WRONG - Don't do this in Server Components
export default async function Page() {
  const response = await fetch('/api/workouts') // Anti-pattern!
  return <div>{response.data}</div>
}

// ✅ CORRECT - Call database/services directly
export default async function Page() {
  await headers() // Force dynamic rendering
  const session = await getServerSession()
  const workouts = await db.query.workouts.findMany({
    where: eq(workouts.userId, session.user.id)
  })
  return <PageClient initialData={workouts} />
}
```

**Why this matters:**

- Fetching your own API routes creates unnecessary HTTP overhead
- Server Components can access database/services directly
- Cleaner separation of concerns: Server = auth + direct data, Client = API calls + state

### ✅ Client Component Patterns

**Always use `credentials: 'same-origin'` for internal API calls:**

```typescript
// ✅ CORRECT - For all /api/... endpoints in Client Components
const response = await fetch('/api/workouts', {
  credentials: 'same-origin', // Default and recommended for same-domain
  headers: {
    'Content-Type': 'application/json',
  },
})

// ❌ WRONG - Never use 'include' for internal APIs
const response = await fetch('/api/workouts', {
  credentials: 'include', // Overkill and unnecessary for same-domain
})
```

### Key Principles:

- **Server Components**: Call database/services directly, handle auth and redirects
- **Client Components**: Use fetch with relative URLs for API calls
- **same-origin**: Use for all UltraCoach internal APIs (`/api/...`)
- **include**: Only for cross-origin requests (external APIs like Strava)
- **omit**: For public APIs that don't require authentication
- **Relative URLs**: Always prefer `/api/...` over absolute URLs for internal calls
- **Jotai Atoms**: Handle browser detection automatically with `if (typeof window === 'undefined') return []`

## 🗄️ Database Connection (IMPORTANT)

**Always use the proper database scripts - NEVER try to connect directly as local user!**

### Correct Database Commands:

```bash
# Local database operations
pnpm db:connect
pnpm db:query "SELECT * FROM coach_runners LIMIT 5;"
pnpm db:studio      # Open Drizzle Studio
pnpm db:seed        # Seed database with test data
pnpm db:fresh       # Reset and seed database

# Production database operations
pnpm prod:db:query "SELECT COUNT(*) FROM better_auth_users;"

# Supabase CLI operations (requires password from .env.production)
supabase db reset --linked     # Reset production database
supabase db push --linked      # Push migrations to production
supabase db dump --linked      # Dump production data
```

### Schema Change Workflow (IMPORTANT)

**Two workflows exist for database changes:**

1. **For Schema Changes (New Tables/Columns)** - Use Drizzle to generate, Supabase to apply:

```bash
# 1. Edit src/lib/schema.ts with your changes

# 2. Generate migration SQL from schema changes
pnpm db:generate

# 3. Review generated SQL in supabase/migrations/

# 4. Apply to local database
pnpm db:migrate:local    # Uses: supabase migration up --local

# 5. Test your changes locally

# 6. Apply to production (after PR merge)
pnpm prod:db:migrate     # Uses: supabase db push --linked
```

1. **For Rapid Prototyping Only** (bypasses migration files):

```bash
# Push schema directly to database (no migration file created)
pnpm db:push             # Uses: drizzle-kit push --force
```

### Migration File Management

- **Drizzle generates migrations** to `supabase/migrations/` folder
- **Supabase CLI applies migrations** for proper tracking and rollback support
- **Journal tracking**: All migrations tracked in `supabase/migrations/meta/_journal.json`
- **Never manually edit** migration SQL files after they've been applied

### Production Database Password

**CRITICAL**: Production database password is stored in `.env.production`:

**When Supabase CLI prompts for password, use the DATABASE_PASSWORD value from .env.production**

<<<<<<< HEAD
#### 🔒 Security-First Approach: Nonce-Based CSP (Current Implementation)
=======
### Content Security Policy (CSP) Configuration

**IMPLEMENTED**: UltraCoach uses **nonce-based CSP** for optimal security.

- **Location**: `src/middleware.ts` (nonce generation) + `src/app/layout.tsx` (nonce extraction)
- **Key features**: Unique nonce per request, `'strict-dynamic'`, no `'unsafe-inline'` for scripts
- **Troubleshooting**: White screen = check middleware nonce generation and layout extraction
>>>>>>> e90ba0b7

**Full implementation details**: See `.context7-docs/security/csp-implementation.md`

## Git Commit Strategy:

- Commit early and commit often
- **ALWAYS** Run `pnpm lint` before adding and committing
- **ALWAYS** Run `pnpm format` before adding and committing

### Conventional Commits (ENFORCED)

Commit messages are validated by a pre-tool hook. Use this format:

```
<type>[optional scope]: <description>
```

**Allowed types**: `feat`, `fix`, `docs`, `style`, `refactor`, `perf`, `test`, `chore`, `ci`, `build`, `revert`

**Examples:**

```bash
git commit -m "feat(auth): add OAuth2 support"
git commit -m "fix: resolve race condition in workout sync"
git commit -m "docs: update API documentation"
```

### Pre-commit Hook

The Husky pre-commit hook runs these checks (blocks commit on failure):

<<<<<<< HEAD
1. Verify middleware is generating nonce
1. Check layout extracts nonce from `x-nonce` header
1. Ensure Script components use `nonce` prop
1. Confirm CSP header is set in response
=======
- `pnpm typecheck` - TypeScript validation
- `pnpm lint` - ESLint checks
- `pnpm format:check` - Prettier validation (check only, doesn't write)
>>>>>>> e90ba0b7

**DEBUGGING TIP**: If pre-commit fails but manual commands pass, run `pnpm format:check` to verify formatting.

### Pre-push Hook (Simplified)

Pre-push runs `pnpm build` only (~10 seconds). E2E tests run in CI.

**For full local checks**, use the `/husky` command which runs typecheck, lint, format, tests, and build.

**For detailed hook documentation, see `.claude/docs/WORKFLOWS.md`**

### Database Philosophy:

- **Drizzle for schema definitions and migration generation** (`src/lib/schema.ts`)
- **Supabase CLI for applying migrations** (proper tracking and rollback support)
- **Drizzle for queries** via `db.query.*` and `db.select().*` patterns
- Environment variables are properly loaded from `.env.local` for local dev
  - env vars for production can be found in vercel and `.env.production`
- Scripts handle Supabase connection string correctly
- NEVER use direct psql commands without proper environment loading
- See "Schema Change Workflow" section above for detailed migration process

## 🔐 Better Auth Configuration (CRITICAL)

### Key Rules

1. **Field naming**: Use `role: 'user'` (Better Auth standard), `userType: 'coach'|'runner'` (our differentiation)
2. **API queries**: Filter by `user.userType`, NEVER `user.role`
3. **Password hashing**: NEVER use bcrypt - Better Auth has its own format. Use sign-up API or browser automation.
4. **Navigation**: Use `router.push()`, NEVER `window.location.href`
5. **Client env vars**: Must have `NEXT_PUBLIC_` prefix

<<<<<<< HEAD
### Correct Approaches:

1. **For test users**: Use the automated creation script: `pnpm tsx scripts/create-test-users-automated.ts`
1. **For production**: Always use Better Auth's sign-up API or web interface
1. **For migrations**: If users exist with wrong hash format, delete and recreate through Better Auth

### Scripts Available:

- `scripts/fresh-test-user-setup.ts` - Cleans existing test users
- `scripts/create-test-users-automated.ts` - Creates test users via browser automation
- `scripts/test-better-auth-signin.ts` - Tests sign-in functionality

### Client-Side Navigation Best Practices (CRITICAL - Added 2025-09-04):

**NEVER use `window.location.href` for navigation in Next.js client components!**

- **✅ CORRECT**: Use `router.push()` from `useRouter` hook
- **❌ WRONG**: `window.location.href = '/dashboard'` (causes full page reload)
- **✅ CORRECT**: Remove HTML form attributes when using client-side submission
- **❌ WRONG**: Mix `onSubmit` handler with `method="post" action="/api/..."`

### Environment Variables in Client Components:

- **✅ CORRECT**: Use `NEXT_PUBLIC_` prefix for client-accessible env vars
- **❌ WRONG**: Try to access `process.env.NODE_ENV` in client components
- Add to `.env.local`: `NEXT_PUBLIC_APP_ENV=development`
- Add to Vercel: `NEXT_PUBLIC_APP_ENV=production`

### Error Symptoms:

- "User not found" during sign-in with correct credentials
- "hex string expected, got undefined" in Better Auth verification
- Authentication timeouts in Playwright tests
- API returning empty results when filtering by wrong field
- **500 errors with "Bad escaped character in JSON"** - caused by improper JSON escaping in API calls

**Always** use proper JSON formatting when testing APIs:
=======
### Test User Scripts
>>>>>>> e90ba0b7

```bash
pnpm tsx scripts/create-test-users-automated.ts  # Create test users via browser
pnpm tsx scripts/fresh-test-user-setup.ts        # Clean existing test users
pnpm tsx scripts/test-better-auth-signin.ts      # Test sign-in functionality
```

<<<<<<< HEAD
=======
### Error Symptoms → Causes

- "User not found" → bcrypt hash instead of Better Auth hash
- "hex string expected" → Schema mismatch in session table
- Empty API results → Filtering by `role` instead of `userType`

>>>>>>> e90ba0b7
## 📊 Project Overview

UltraCoach is a professional ultramarathon coaching platform built with Next.js 15, Supabase, BetterAuth, and Jotai state management. The platform supports race-centric training plans, proper periodization, coach-runner relationships, and real-time communication.

### Current Status (Updated: 2025-09-01)

- **Tech Stack**: Next.js 15, Better Auth, Drizzle ORM, HeroUI, Advanced Jotai state management with performance optimizations
- **Developer Experience**: Pre-commit hooks prevent failed builds, automated TypeScript/ESLint validation, zero compilation errors, zero ESLint warnings, professional toast notifications
- **Database**: ✅ **ACTIVE** - Comprehensive relationship system with proper constraints, type safety, production database operational
- **State Management**: Advanced Jotai patterns implemented - atomFamily, loadable, unwrap, splitAtom for granular performance
- **User Experience**: Complete coach-runner feature parity with advanced analytics, progress tracking, and seamless messaging integration
- **Authentication**: ✅ **STABLE** - Better Auth configuration optimized for production deployment with proper URL resolution and error handling
- **CI/CD**: ✅ **STABILIZED** - Core Playwright tests passing reliably after major simplification (20 stable tests from 56 original)
- **Recent Achievement**: Fixed critical CI pipeline issues - removed problematic network waits, simplified test suite, established stable baseline
- **Active Phase**: Phase 9 - Testing Infrastructure & Quality Assurance with focus on test coverage restoration

## 🏗️ Architecture & Technology

### Core Stack

- **Frontend**: Next.js 15.3.5 with App Router, React 19, TypeScript
- **UI Library**: HeroUI (React components with Tailwind CSS integration)
- **Design System**: Mountain Peak Enhanced - Alpine aesthetic with professional UX
- **Styling**: Tailwind CSS v4 with CSS-first configuration + HeroUI theme system + Custom Mountain Peak colors
- **Icons**: Lucide React icons for enhanced visual design
- **State**: Advanced Jotai atomic state management with performance optimizations (atomFamily, loadable, unwrap, splitAtom patterns)
- **Database**: Supabase PostgreSQL with enhanced training schema
- **Auth**: Better Auth
- **Package Manager**: pnpm
- **HTTP Client**: Axios for better request handling and error management
- **Code Quality**: Husky v10 pre-commit hooks with TypeScript, ESLint, and Prettier validation
- **Pre-commit Automation**: Automated quality checks prevent failed builds and maintain code standards
- **React Suspense**: Modern async data loading with enhanced error boundaries and loading states
- **Loading Components**: Comprehensive skeleton components for consistent UX across all data loading

<<<<<<< HEAD
### ⚠️ Minor Areas for Future Enhancement

1. **Rate Limiting Enhancement**

   ```typescript
   // Consider adding exponential backoff for Strava API calls
   // Current: Fixed retry logic
   // Suggestion: Implement exponential backoff with jitter
   ```

1. **Caching Strategy**

   ```typescript
   // Consider implementing Redis caching for frequently accessed Strava data
   // Current: In-memory caching via Jotai atoms
   // Future: Persistent caching for better UX
   ```

1. **Monitoring Enhancement**
   ```typescript
   // Consider adding metrics collection for sync operations
   // Current: Excellent logging
   // Future: Performance metrics and success rate tracking
   ```

---

=======
>>>>>>> e90ba0b7
## 🎯 Jotai Atom Usage Patterns (IMPORTANT)

**Quick rules:**

- **Read only**: `useAtomValue(atom)` - no setter created
- **Write only**: `useSetAtom(atom)` - no subscription created
- **Both**: `useAtom(atom)` - when you need read AND write

**Key principle**: Derive state, don't duplicate it. Use `splitAtom` for list performance.

**Full patterns and examples**: See `.context7-docs/jotai/best-practices.md`

## 🚨 TypeScript Code Quality Standards (CRITICAL)

**NEVER use `any` type - this is strictly forbidden**

Instead, always:

1. Define proper types and interfaces for all data structures
2. Use specific union types (e.g., `'runner' | 'coach'`) instead of string
3. Use `unknown` for truly unknown data, then type guard/validate it
4. Create reusable type definitions at the top of test files
5. Prefer type safety over convenience - proper types prevent bugs

Example of CORRECT typing:

```typescript
// ✅ GOOD - Define proper types
type UserRole = 'runner' | 'coach'
type SessionUser = { id: string; email: string; role?: UserRole }
type SessionData = { user?: SessionUser }

// ✅ GOOD - Use proper types
const userRole: UserRole = sessionData?.user?.role || 'runner'
```

Example of INCORRECT typing:

```typescript
// ❌ BAD - Never use any
const sessionData: any = { user: { role: 'coach' } }
const userRole = (sessionData.user as any).role || 'runner'
```

<<<<<<< HEAD
## 🎭 Playwright MCP Investigation Process (CRITICAL)

**Use Playwright MCP to investigate test failures and UI issues - it reveals real problems vs perceived issues**

### 🚨 Session Persistence Race Condition (RESOLVED 2025-10-07)

**LESSON LEARNED (PR #136, ULT-54)**: When E2E tests for session persistence fail intermittently (50-80% pass rate):

1. **Identify the race condition** - Components rendering before async effects complete
2. **Use synchronous hydration** - Jotai's `useHydrateAtoms` sets state before first render
3. **Server-side session fetching** - Pass `initialSession` from server to eliminate client-side loading
4. **Eliminate flicker** - User menus and auth-dependent UI appear immediately on first render

**Symptoms:**

- Test expectations like `await expect(page.getByTestId('user-menu')).toBeVisible()` fail intermittently
- Components that depend on session state don't render consistently
- Auth-based navigation behaves differently between test runs

**Root Cause:**
`useEffect` runs **after** first render, creating a race condition where components like `Header` read `sessionAtom` before it's populated. Sometimes the timing works (lucky), sometimes it doesn't (flaky test).

**Solution:**
Replace async `useEffect` pattern with Jotai's `useHydrateAtoms` for synchronous state initialization before first render.

```typescript
// ❌ BEFORE: Async useEffect (50-80% pass rate)
useEffect(() => {
  if (initialSession) setSession(initialSession)
}, [initialSession])

// ✅ AFTER: Synchronous hydration (100% pass rate)
useHydrateAtoms([
  [sessionAtom, initialSession || null],
  [userAtom, initialSession?.user || null],
  [authLoadingAtom, false],
])
```

**See**: `.context7-docs/jotai/session-persistence-patterns.md` for complete implementation details

### 🔍 Investigation Process (REQUIRED)

**When tests fail or UI issues are reported, follow this process:**

1. **Start Playwright MCP Investigation**

   ```bash
   # Use Playwright MCP tools to navigate and test the UI directly
   # This reveals actual behavior vs test assumptions
   ```

2. **Key Discoveries from Our GPX Upload Investigation**
   - **Perceived Issue**: "UI hanging on GPX upload"
   - **Real Issue**: Test selector conflict (`getByText()` finding multiple elements)
   - **Solution**: Use specific `data-testid` selectors instead of ambiguous text selectors

### 🎯 Best Practices

1. **Don't Assume Performance Issues** - Test failures often indicate selector or timing problems, not actual performance issues
2. **Use Playwright MCP First** - Before debugging code, use MCP to verify actual UI behavior
3. **Fix Root Causes** - Address test infrastructure issues (selectors, timing) rather than patching symptoms
4. **Specific Selectors** - Always prefer `data-testid` over text-based selectors for stability

### 📋 Investigation Checklist

- [ ] Use Playwright MCP to reproduce the "issue" manually
- [ ] Compare expected vs actual behavior in browser
- [ ] Check for selector conflicts (strict mode violations)
- [ ] Verify timing issues vs actual functionality problems
- [ ] Update test selectors to be more specific and reliable

**Key Learning**: Playwright MCP investigation is essential for distinguishing between real bugs and test infrastructure problems.

---

## 🎭 Playwright Authentication Best Practices (UPDATED 2025-10-12)

### storageState Pattern (RECOMMENDED)
=======
## 🎭 Playwright Testing (CRITICAL)
>>>>>>> e90ba0b7

### Key Rules

1. **Prefer `data-testid`** over text selectors - prevents strict mode violations
2. **Use storageState pattern** for auth - don't manually inject cookies
3. **Use Playwright MCP** to investigate failures - reveals real issues vs assumptions
4. **Flaky tests = race conditions** - use `useHydrateAtoms` for synchronous state init

### Auth Files

- Runner: `./playwright/.auth/runner.json`
- Coach: `./playwright/.auth/coach.json`

### Common Issues → Solutions

| Symptom               | Cause                                   | Fix                                                                  |
| --------------------- | --------------------------------------- | -------------------------------------------------------------------- |
| 50-80% pass rate      | Race condition in session state         | Use `useHydrateAtoms` instead of `useEffect`                         |
| Strict mode violation | Text selector matches multiple elements | Use `getByTestId()`                                                  |
| Auth timeout          | Manual cookie management                | Use `page.evaluate(() => fetch())` with `credentials: 'same-origin'` |

**Full implementation details**: See `.context7-docs/playwright/` for storageState patterns and authentication setup

---

_This file is updated at the end of each development session. Always check `PLANNING.md` and `TASKS.md` - make sure to move completed tasks to `COMPLETED_MILESTONES.md` at the start of new conversations for current context and priorities._

- @CLAUDE.md @TASKS.md @PLANNING.md @COMPLETED_MILESTONES.md<|MERGE_RESOLUTION|>--- conflicted
+++ resolved
@@ -7,23 +7,27 @@
 ### At the start of EVERY new conversation
 
 1. **Read PLANNING.md** to understand project vision, architecture, and technical context
-1. **Check Linear workspace** using Linear MCP to see current milestone, pending tasks, and priorities
+2. **Check Linear workspace** using Linear MCP to see current milestone, pending tasks, and priorities
    - Use `mcp__linear-server__list_issues` with team="Ultracoach" and state filters
    - Read issue details with `mcp__linear-server__get_issue` for context
    - Update issue status with `mcp__linear-server__update_issue` when completing work
-1. **Review this file** for project-specific guidance and context
-1. **Update task status in Linear** immediately when starting or completing work
+3. **Review this file** for project-specific guidance and context
+4. **Update task status in Linear** immediately when starting or completing work
    - Move issues to "In Progress" when starting
    - Move to "In Review" when creating PR
    - Move to "Done" when PR is merged
-1. **Create new issues in Linear** when discovering additional tasks during development
+5. **Create new issues in Linear** when discovering additional tasks during development
    - Use `mcp__linear-server__create_issue` with appropriate labels and project
-1. **Always use tslog library and utilities for logging (no console.log)**
-1. **Follow Next.js 15 Rendering Patterns** - Use Server/Client Component hybrid pattern for all authenticated routes (see `.context7-docs/nextjs/`)
+6. **Always use tslog library and utilities for logging (no console.log)**
+7. **Follow Next.js 15 Rendering Patterns** - Use Server/Client Component hybrid pattern for all authenticated routes (see `.context7-docs/nextjs/`)
 
 ### 📋 Linear Workspace Organization
 
 **Projects**:
+
+- **Testing & Quality Assurance** - Current focus (Milestone 9)
+- **Production Hardening & Security** - Next phase (Milestone 10)
+- **Advanced Features & Integrations** - Future roadmap (Milestone 11)
 
 **Key Labels**: `testing`, `ci-cd`, `security`, `ui-ux`, `infrastructure`, `integration`, `high-priority`, `blocked`
 
@@ -41,7 +45,7 @@
 
 ### Use Playwright MCP to investigate test failures and UI issues
 
-Playwright's MCP tooling is the fastest path to real root causes. Use it to inspect DOM, network, and console output when a test flakes. Prefer concrete data-testids over text selectors. Take screenshots when applicable to diagnose issues.
+Playwright's MCP tooling is the fastest path to real root causes. Use it to inspect DOM, network, and console output when a test flakes. Prefer concrete data-testids over text selectors.
 
 #### Concrete selector example
 
@@ -225,6 +229,9 @@
 # Local database operations
 pnpm db:connect
 pnpm db:query "SELECT * FROM coach_runners LIMIT 5;"
+pnpm db:generate    # Generate migrations
+pnpm db:push        # Push schema changes (uses --force)
+pnpm db:migrate     # Apply migrations
 pnpm db:studio      # Open Drizzle Studio
 pnpm db:seed        # Seed database with test data
 pnpm db:fresh       # Reset and seed database
@@ -238,52 +245,12 @@
 supabase db dump --linked      # Dump production data
 ```
 
-### Schema Change Workflow (IMPORTANT)
-
-**Two workflows exist for database changes:**
-
-1. **For Schema Changes (New Tables/Columns)** - Use Drizzle to generate, Supabase to apply:
-
-```bash
-# 1. Edit src/lib/schema.ts with your changes
-
-# 2. Generate migration SQL from schema changes
-pnpm db:generate
-
-# 3. Review generated SQL in supabase/migrations/
-
-# 4. Apply to local database
-pnpm db:migrate:local    # Uses: supabase migration up --local
-
-# 5. Test your changes locally
-
-# 6. Apply to production (after PR merge)
-pnpm prod:db:migrate     # Uses: supabase db push --linked
-```
-
-1. **For Rapid Prototyping Only** (bypasses migration files):
-
-```bash
-# Push schema directly to database (no migration file created)
-pnpm db:push             # Uses: drizzle-kit push --force
-```
-
-### Migration File Management
-
-- **Drizzle generates migrations** to `supabase/migrations/` folder
-- **Supabase CLI applies migrations** for proper tracking and rollback support
-- **Journal tracking**: All migrations tracked in `supabase/migrations/meta/_journal.json`
-- **Never manually edit** migration SQL files after they've been applied
-
 ### Production Database Password
 
 **CRITICAL**: Production database password is stored in `.env.production`:
 
 **When Supabase CLI prompts for password, use the DATABASE_PASSWORD value from .env.production**
 
-<<<<<<< HEAD
-#### 🔒 Security-First Approach: Nonce-Based CSP (Current Implementation)
-=======
 ### Content Security Policy (CSP) Configuration
 
 **IMPLEMENTED**: UltraCoach uses **nonce-based CSP** for optimal security.
@@ -291,7 +258,6 @@
 - **Location**: `src/middleware.ts` (nonce generation) + `src/app/layout.tsx` (nonce extraction)
 - **Key features**: Unique nonce per request, `'strict-dynamic'`, no `'unsafe-inline'` for scripts
 - **Troubleshooting**: White screen = check middleware nonce generation and layout extraction
->>>>>>> e90ba0b7
 
 **Full implementation details**: See `.context7-docs/security/csp-implementation.md`
 
@@ -323,16 +289,9 @@
 
 The Husky pre-commit hook runs these checks (blocks commit on failure):
 
-<<<<<<< HEAD
-1. Verify middleware is generating nonce
-1. Check layout extracts nonce from `x-nonce` header
-1. Ensure Script components use `nonce` prop
-1. Confirm CSP header is set in response
-=======
 - `pnpm typecheck` - TypeScript validation
 - `pnpm lint` - ESLint checks
 - `pnpm format:check` - Prettier validation (check only, doesn't write)
->>>>>>> e90ba0b7
 
 **DEBUGGING TIP**: If pre-commit fails but manual commands pass, run `pnpm format:check` to verify formatting.
 
@@ -346,14 +305,11 @@
 
 ### Database Philosophy:
 
-- **Drizzle for schema definitions and migration generation** (`src/lib/schema.ts`)
-- **Supabase CLI for applying migrations** (proper tracking and rollback support)
-- **Drizzle for queries** via `db.query.*` and `db.select().*` patterns
+- **Use Drizzle for ALL database operations** (migrations, queries, schema changes)
 - Environment variables are properly loaded from `.env.local` for local dev
   - env vars for production can be found in vercel and `.env.production`
 - Scripts handle Supabase connection string correctly
 - NEVER use direct psql commands without proper environment loading
-- See "Schema Change Workflow" section above for detailed migration process
 
 ## 🔐 Better Auth Configuration (CRITICAL)
 
@@ -365,47 +321,7 @@
 4. **Navigation**: Use `router.push()`, NEVER `window.location.href`
 5. **Client env vars**: Must have `NEXT_PUBLIC_` prefix
 
-<<<<<<< HEAD
-### Correct Approaches:
-
-1. **For test users**: Use the automated creation script: `pnpm tsx scripts/create-test-users-automated.ts`
-1. **For production**: Always use Better Auth's sign-up API or web interface
-1. **For migrations**: If users exist with wrong hash format, delete and recreate through Better Auth
-
-### Scripts Available:
-
-- `scripts/fresh-test-user-setup.ts` - Cleans existing test users
-- `scripts/create-test-users-automated.ts` - Creates test users via browser automation
-- `scripts/test-better-auth-signin.ts` - Tests sign-in functionality
-
-### Client-Side Navigation Best Practices (CRITICAL - Added 2025-09-04):
-
-**NEVER use `window.location.href` for navigation in Next.js client components!**
-
-- **✅ CORRECT**: Use `router.push()` from `useRouter` hook
-- **❌ WRONG**: `window.location.href = '/dashboard'` (causes full page reload)
-- **✅ CORRECT**: Remove HTML form attributes when using client-side submission
-- **❌ WRONG**: Mix `onSubmit` handler with `method="post" action="/api/..."`
-
-### Environment Variables in Client Components:
-
-- **✅ CORRECT**: Use `NEXT_PUBLIC_` prefix for client-accessible env vars
-- **❌ WRONG**: Try to access `process.env.NODE_ENV` in client components
-- Add to `.env.local`: `NEXT_PUBLIC_APP_ENV=development`
-- Add to Vercel: `NEXT_PUBLIC_APP_ENV=production`
-
-### Error Symptoms:
-
-- "User not found" during sign-in with correct credentials
-- "hex string expected, got undefined" in Better Auth verification
-- Authentication timeouts in Playwright tests
-- API returning empty results when filtering by wrong field
-- **500 errors with "Bad escaped character in JSON"** - caused by improper JSON escaping in API calls
-
-**Always** use proper JSON formatting when testing APIs:
-=======
 ### Test User Scripts
->>>>>>> e90ba0b7
 
 ```bash
 pnpm tsx scripts/create-test-users-automated.ts  # Create test users via browser
@@ -413,15 +329,12 @@
 pnpm tsx scripts/test-better-auth-signin.ts      # Test sign-in functionality
 ```
 
-<<<<<<< HEAD
-=======
 ### Error Symptoms → Causes
 
 - "User not found" → bcrypt hash instead of Better Auth hash
 - "hex string expected" → Schema mismatch in session table
 - Empty API results → Filtering by `role` instead of `userType`
 
->>>>>>> e90ba0b7
 ## 📊 Project Overview
 
 UltraCoach is a professional ultramarathon coaching platform built with Next.js 15, Supabase, BetterAuth, and Jotai state management. The platform supports race-centric training plans, proper periodization, coach-runner relationships, and real-time communication.
@@ -449,44 +362,14 @@
 - **Icons**: Lucide React icons for enhanced visual design
 - **State**: Advanced Jotai atomic state management with performance optimizations (atomFamily, loadable, unwrap, splitAtom patterns)
 - **Database**: Supabase PostgreSQL with enhanced training schema
-- **Auth**: Better Auth
-- **Package Manager**: pnpm
+- **Auth**: Better Auth (migrated from NextAuth.js for improved stability)
+- **Package Manager**: pnpm (better performance than npm)
 - **HTTP Client**: Axios for better request handling and error management
 - **Code Quality**: Husky v10 pre-commit hooks with TypeScript, ESLint, and Prettier validation
 - **Pre-commit Automation**: Automated quality checks prevent failed builds and maintain code standards
 - **React Suspense**: Modern async data loading with enhanced error boundaries and loading states
 - **Loading Components**: Comprehensive skeleton components for consistent UX across all data loading
 
-<<<<<<< HEAD
-### ⚠️ Minor Areas for Future Enhancement
-
-1. **Rate Limiting Enhancement**
-
-   ```typescript
-   // Consider adding exponential backoff for Strava API calls
-   // Current: Fixed retry logic
-   // Suggestion: Implement exponential backoff with jitter
-   ```
-
-1. **Caching Strategy**
-
-   ```typescript
-   // Consider implementing Redis caching for frequently accessed Strava data
-   // Current: In-memory caching via Jotai atoms
-   // Future: Persistent caching for better UX
-   ```
-
-1. **Monitoring Enhancement**
-   ```typescript
-   // Consider adding metrics collection for sync operations
-   // Current: Excellent logging
-   // Future: Performance metrics and success rate tracking
-   ```
-
----
-
-=======
->>>>>>> e90ba0b7
 ## 🎯 Jotai Atom Usage Patterns (IMPORTANT)
 
 **Quick rules:**
@@ -531,89 +414,7 @@
 const userRole = (sessionData.user as any).role || 'runner'
 ```
 
-<<<<<<< HEAD
-## 🎭 Playwright MCP Investigation Process (CRITICAL)
-
-**Use Playwright MCP to investigate test failures and UI issues - it reveals real problems vs perceived issues**
-
-### 🚨 Session Persistence Race Condition (RESOLVED 2025-10-07)
-
-**LESSON LEARNED (PR #136, ULT-54)**: When E2E tests for session persistence fail intermittently (50-80% pass rate):
-
-1. **Identify the race condition** - Components rendering before async effects complete
-2. **Use synchronous hydration** - Jotai's `useHydrateAtoms` sets state before first render
-3. **Server-side session fetching** - Pass `initialSession` from server to eliminate client-side loading
-4. **Eliminate flicker** - User menus and auth-dependent UI appear immediately on first render
-
-**Symptoms:**
-
-- Test expectations like `await expect(page.getByTestId('user-menu')).toBeVisible()` fail intermittently
-- Components that depend on session state don't render consistently
-- Auth-based navigation behaves differently between test runs
-
-**Root Cause:**
-`useEffect` runs **after** first render, creating a race condition where components like `Header` read `sessionAtom` before it's populated. Sometimes the timing works (lucky), sometimes it doesn't (flaky test).
-
-**Solution:**
-Replace async `useEffect` pattern with Jotai's `useHydrateAtoms` for synchronous state initialization before first render.
-
-```typescript
-// ❌ BEFORE: Async useEffect (50-80% pass rate)
-useEffect(() => {
-  if (initialSession) setSession(initialSession)
-}, [initialSession])
-
-// ✅ AFTER: Synchronous hydration (100% pass rate)
-useHydrateAtoms([
-  [sessionAtom, initialSession || null],
-  [userAtom, initialSession?.user || null],
-  [authLoadingAtom, false],
-])
-```
-
-**See**: `.context7-docs/jotai/session-persistence-patterns.md` for complete implementation details
-
-### 🔍 Investigation Process (REQUIRED)
-
-**When tests fail or UI issues are reported, follow this process:**
-
-1. **Start Playwright MCP Investigation**
-
-   ```bash
-   # Use Playwright MCP tools to navigate and test the UI directly
-   # This reveals actual behavior vs test assumptions
-   ```
-
-2. **Key Discoveries from Our GPX Upload Investigation**
-   - **Perceived Issue**: "UI hanging on GPX upload"
-   - **Real Issue**: Test selector conflict (`getByText()` finding multiple elements)
-   - **Solution**: Use specific `data-testid` selectors instead of ambiguous text selectors
-
-### 🎯 Best Practices
-
-1. **Don't Assume Performance Issues** - Test failures often indicate selector or timing problems, not actual performance issues
-2. **Use Playwright MCP First** - Before debugging code, use MCP to verify actual UI behavior
-3. **Fix Root Causes** - Address test infrastructure issues (selectors, timing) rather than patching symptoms
-4. **Specific Selectors** - Always prefer `data-testid` over text-based selectors for stability
-
-### 📋 Investigation Checklist
-
-- [ ] Use Playwright MCP to reproduce the "issue" manually
-- [ ] Compare expected vs actual behavior in browser
-- [ ] Check for selector conflicts (strict mode violations)
-- [ ] Verify timing issues vs actual functionality problems
-- [ ] Update test selectors to be more specific and reliable
-
-**Key Learning**: Playwright MCP investigation is essential for distinguishing between real bugs and test infrastructure problems.
-
----
-
-## 🎭 Playwright Authentication Best Practices (UPDATED 2025-10-12)
-
-### storageState Pattern (RECOMMENDED)
-=======
 ## 🎭 Playwright Testing (CRITICAL)
->>>>>>> e90ba0b7
 
 ### Key Rules
 
