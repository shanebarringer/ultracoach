# pnpm configuration for UltraCoach

# Enable package manager version management
manage-package-manager-versions=true

# Auto-install peer dependencies
auto-install-peers=true

# Enable pre/post scripts
enable-pre-post-scripts=true

# Build scripts configuration
<<<<<<< HEAD
# Allow all build scripts to run (required for native modules and build tools)
ignore-scripts=false

# Explicitly approve build scripts for these packages (pnpm v10+ security feature)
# These packages require build scripts for native bindings or build tools
allowed-built-dependencies[]=@heroui/shared-utils
allowed-built-dependencies[]=@posthog/cli
allowed-built-dependencies[]=@prisma/client
allowed-built-dependencies[]=@prisma/engines
allowed-built-dependencies[]=bcrypt
allowed-built-dependencies[]=better-sqlite3
allowed-built-dependencies[]=esbuild
allowed-built-dependencies[]=prisma
allowed-built-dependencies[]=sharp
allowed-built-dependencies[]=unrs-resolver

# Package justification (security audit reference):
# - bcrypt: Password hashing with native bindings (REQUIRED)
# - better-sqlite3: Better Auth database with native bindings (REQUIRED)
# - esbuild: Build tooling for Next.js and dependencies (REQUIRED)
# - sharp: Image optimization for Next.js (REQUIRED)
# - @heroui/shared-utils: HeroUI component library utilities (REQUIRED)
# - @posthog/cli: PostHog CLI for source map uploads (REQUIRED)
# - @prisma/client, @prisma/engines, prisma: Transitive dependencies (safe)
# - unrs-resolver: Build tooling dependency (safe)
=======
# Lifecycle scripts are blocked by default in pnpm v10 for security
# Approved packages are configured in pnpm-workspace.yaml using onlyBuiltDependencies
# See: https://pnpm.io/settings#onlybuiltdependencies
>>>>>>> df69483c
<|MERGE_RESOLUTION|>--- conflicted
+++ resolved
@@ -10,34 +10,6 @@
 enable-pre-post-scripts=true
 
 # Build scripts configuration
-<<<<<<< HEAD
-# Allow all build scripts to run (required for native modules and build tools)
-ignore-scripts=false
-
-# Explicitly approve build scripts for these packages (pnpm v10+ security feature)
-# These packages require build scripts for native bindings or build tools
-allowed-built-dependencies[]=@heroui/shared-utils
-allowed-built-dependencies[]=@posthog/cli
-allowed-built-dependencies[]=@prisma/client
-allowed-built-dependencies[]=@prisma/engines
-allowed-built-dependencies[]=bcrypt
-allowed-built-dependencies[]=better-sqlite3
-allowed-built-dependencies[]=esbuild
-allowed-built-dependencies[]=prisma
-allowed-built-dependencies[]=sharp
-allowed-built-dependencies[]=unrs-resolver
-
-# Package justification (security audit reference):
-# - bcrypt: Password hashing with native bindings (REQUIRED)
-# - better-sqlite3: Better Auth database with native bindings (REQUIRED)
-# - esbuild: Build tooling for Next.js and dependencies (REQUIRED)
-# - sharp: Image optimization for Next.js (REQUIRED)
-# - @heroui/shared-utils: HeroUI component library utilities (REQUIRED)
-# - @posthog/cli: PostHog CLI for source map uploads (REQUIRED)
-# - @prisma/client, @prisma/engines, prisma: Transitive dependencies (safe)
-# - unrs-resolver: Build tooling dependency (safe)
-=======
 # Lifecycle scripts are blocked by default in pnpm v10 for security
 # Approved packages are configured in pnpm-workspace.yaml using onlyBuiltDependencies
-# See: https://pnpm.io/settings#onlybuiltdependencies
->>>>>>> df69483c
+# See: https://pnpm.io/settings#onlybuiltdependencies