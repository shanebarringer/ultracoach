--- conflicted
+++ resolved
@@ -1,10 +1,5 @@
-<<<<<<< HEAD
 import { endOfDay, isValid, parseISO } from 'date-fns'
 import { SQL, and, desc, eq, gte, inArray, isNull, lte, or, sql } from 'drizzle-orm'
-=======
-import { isValid, parseISO } from 'date-fns'
-import { SQL, and, desc, eq, gte, isNull, lte, or, sql } from 'drizzle-orm'
->>>>>>> b5a6b781
 
 import { NextRequest, NextResponse } from 'next/server'
 
@@ -126,7 +121,6 @@
       // Coach can see workouts where:
       // 1. They own the training plan AND the runner is in their authorized relationships
       // 2. OR standalone workouts for authorized runners only
-<<<<<<< HEAD
       // Build coach-access branches explicitly to avoid accidental broadening
       const coachBranches: SQL[] = []
 
@@ -159,28 +153,6 @@
       // If no branches matched (no authorized runners), deny at the condition level
       const coachAccessCondition =
         coachBranches.length > 0 ? (or(...coachBranches) as SQL) : (sql`false` as SQL)
-=======
-      const coachAccessCondition = or(
-        // Has training plan and coach owns it and runner is authorized
-        and(
-          eq(training_plans.coach_id, sessionUser.id),
-          runnerId
-            ? eq(training_plans.runner_id, runnerId)
-            : authorizedUserIds.length > 0
-              ? or(...authorizedUserIds.map(id => eq(training_plans.runner_id, id)))
-              : sql`false` // No runners authorized - use false predicate
-        ),
-        // OR standalone workouts for authorized runners only
-        and(
-          isNull(workouts.training_plan_id),
-          runnerId
-            ? eq(workouts.user_id, runnerId)
-            : authorizedUserIds.length > 0
-              ? or(...authorizedUserIds.map(id => eq(workouts.user_id, id)))
-              : sql`false` // No runners authorized - use false predicate
-        ) as SQL
-      ) as SQL
->>>>>>> b5a6b781
 
       conditions.push(coachAccessCondition)
     } else {
@@ -234,7 +206,6 @@
 
     const results = await query.orderBy(desc(workouts.date), desc(workouts.created_at))
 
-<<<<<<< HEAD
     logger.debug('Raw query results:', { count: results.length })
 
     // Remove the extra fields we only needed for authorization and handle PII
@@ -247,22 +218,6 @@
         ...workout
       }) => (sessionUser.userType === 'coach' ? { ...workout, runner_name, runner_email } : workout)
     )
-=======
-    // Remove the extra fields we only needed for authorization and handle PII
-    const cleanedWorkouts = results.map(row => {
-      const {
-        coach_id: _coach_id, // eslint-disable-line @typescript-eslint/no-unused-vars
-        plan_runner_id: _plan_runner_id, // eslint-disable-line @typescript-eslint/no-unused-vars
-        runner_email: _runner_email, // eslint-disable-line @typescript-eslint/no-unused-vars
-        ...rest
-      } = row
-      if (sessionUser.userType !== 'coach') {
-        const { runner_name: _drop, ...runnerView } = rest // eslint-disable-line @typescript-eslint/no-unused-vars
-        return runnerView
-      }
-      return rest
-    })
->>>>>>> b5a6b781
 
     logger.debug('Successfully fetched workouts', {
       count: cleanedWorkouts.length,
@@ -386,19 +341,11 @@
         title: workoutTitle, // Required field
         date: workoutDate,
         planned_type: plannedType,
-<<<<<<< HEAD
         planned_distance: plannedDistance?.toString(),
         planned_duration:
           plannedDuration != null && Number.isFinite(Number(plannedDuration))
             ? Number(plannedDuration)
             : null,
-=======
-        planned_distance:
-          plannedDistance === undefined || plannedDistance === null
-            ? null
-            : String(plannedDistance),
-        planned_duration: parsedPlannedDuration,
->>>>>>> b5a6b781
         workout_notes: notes,
         status: 'planned',
         // Enhanced workout fields
