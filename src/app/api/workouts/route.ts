--- conflicted
+++ resolved
@@ -1,6 +1,3 @@
-<<<<<<< HEAD
-import { addDays, endOfDay, isValid, parseISO, startOfDay } from 'date-fns'
-=======
 import {
   addDays,
   compareAsc,
@@ -12,7 +9,6 @@
   parseISO,
   startOfDay,
 } from 'date-fns'
->>>>>>> b8c891ed
 import { SQL, and, eq, gte, inArray, isNull, lte, or, sql } from 'drizzle-orm'
 
 import { NextRequest, NextResponse } from 'next/server'
@@ -227,72 +223,13 @@
     const results = await query
 
     // Smart sorting: Today and yesterday first, then upcoming, then past
-<<<<<<< HEAD
-    // TODO: Server-side timezone issue - "today/yesterday" is computed in server timezone
-    // Users in different timezones may see incorrect ordering around day boundaries
-    // Future enhancement: Accept client timezone as query param and use date-fns-tz
-=======
     // NOTE: Boundaries are computed in the server's local timezone.
     // Future enhancement: accept a `tz` query param and use date-fns timezone helpers
     // (e.g., date-fns-tz or TZDate depending on version) to compute buckets for the client timezone.
->>>>>>> b8c891ed
     const now = new Date()
     const today = startOfDay(now)
     const yesterday = startOfDay(addDays(now, -1))
 
-<<<<<<< HEAD
-    const sortedResults = results.slice().sort((a, b) => {
-      const dateA =
-        a.date instanceof Date ? a.date : a.date ? parseISO(String(a.date)) : new Date(0)
-      const dateB =
-        b.date instanceof Date ? b.date : b.date ? parseISO(String(b.date)) : new Date(0)
-
-      // Strip time for comparison using date-fns
-      const dayA = startOfDay(dateA)
-      const dayB = startOfDay(dateB)
-
-      const isAToday = dayA.getTime() === today.getTime()
-      const isBToday = dayB.getTime() === today.getTime()
-      const isAYesterday = dayA.getTime() === yesterday.getTime()
-      const isBYesterday = dayB.getTime() === yesterday.getTime()
-
-      // Priority: Today > Yesterday > Future (asc) > Past (desc)
-      if (isAToday && !isBToday) return -1
-      if (isBToday && !isAToday) return 1
-      if (isAYesterday && !isBYesterday && !isBToday) return -1
-      if (isBYesterday && !isAYesterday && !isAToday) return 1
-
-      // Both are today or yesterday - sort by creation time (newest first)
-      if ((isAToday && isBToday) || (isAYesterday && isBYesterday)) {
-        const createdA = a.created_at ? new Date(a.created_at).getTime() : 0
-        const createdB = b.created_at ? new Date(b.created_at).getTime() : 0
-        return createdB - createdA
-      }
-
-      // For future dates, sort ascending (closest first)
-      if (dayA > today && dayB > today) {
-        return dayA.getTime() - dayB.getTime()
-      }
-
-      // For past dates, sort descending (most recent first)
-      if (dayA < yesterday && dayB < yesterday) {
-        return dayB.getTime() - dayA.getTime()
-      }
-
-      // Mixed future/past: future comes before past
-      if (dayA >= today && dayB < yesterday) return -1
-      if (dayB >= today && dayA < yesterday) return 1
-
-      // Fallback to date comparison
-      return dayA.getTime() - dayB.getTime()
-    })
-
-    logger.debug('Raw query results:', { count: sortedResults.length })
-
-    // Remove the extra fields we only needed for authorization
-    const cleanedWorkouts = sortedResults.map(
-      ({ coach_id: _coach_id, plan_runner_id: _plan_runner_id, ...workout }) => workout
-=======
     const getPriorityFromDay = (day: Date): number => {
       if (isSameDay(day, today)) return 0 // today
       if (isSameDay(day, yesterday)) return 1 // yesterday
@@ -362,7 +299,6 @@
         _dateValid: _dv,
         ...workout
       }) => workout
->>>>>>> b8c891ed
     )
 
     logger.debug('Successfully fetched workouts', {
