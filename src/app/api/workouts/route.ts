--- conflicted
+++ resolved
@@ -1,9 +1,5 @@
-<<<<<<< HEAD
-import { and, desc, eq, gte, inArray, isNull, lte, or } from 'drizzle-orm'
-=======
 import { isValid, parseISO } from 'date-fns'
-import { SQL, and, desc, eq, gte, isNull, lte, or, sql } from 'drizzle-orm'
->>>>>>> ae666b55
+import { SQL, and, desc, eq, gte, inArray, isNull, lte, or } from 'drizzle-orm'
 
 import { NextRequest, NextResponse } from 'next/server'
 
@@ -132,7 +128,6 @@
           runnerId
             ? eq(training_plans.runner_id, runnerId)
             : authorizedUserIds.length > 0
-<<<<<<< HEAD
               ? inArray(training_plans.runner_id, authorizedUserIds)
               : eq(training_plans.runner_id, training_plans.runner_id) // Always true if no specific runner filter
         ),
@@ -148,22 +143,7 @@
               ? inArray(workouts.user_id, authorizedUserIds)
               : eq(workouts.user_id, sessionUser.id)
         )
-      )
-=======
-              ? or(...authorizedUserIds.map(id => eq(training_plans.runner_id, id)))
-              : sql`false` // No runners authorized - use false predicate
-        ),
-        // OR standalone workouts for authorized runners only
-        and(
-          isNull(workouts.training_plan_id),
-          runnerId
-            ? eq(workouts.user_id, runnerId)
-            : authorizedUserIds.length > 0
-              ? or(...authorizedUserIds.map(id => eq(workouts.user_id, id)))
-              : sql`false` // No runners authorized - use false predicate
-        ) as SQL
       ) as SQL
->>>>>>> ae666b55
 
       conditions.push(coachAccessCondition)
     } else {
@@ -178,33 +158,19 @@
           // Has training plan and runner is the user and coach is authorized
           and(
             eq(training_plans.runner_id, sessionUser.id),
-<<<<<<< HEAD
             inArray(training_plans.coach_id, authorizedUserIds)
           ),
           // OR workout has no training plan (standalone) owned by the runner
           and(isNull(workouts.training_plan_id), eq(workouts.user_id, sessionUser.id))
-        )
-=======
-            or(...authorizedUserIds.map(id => eq(training_plans.coach_id, id))) as SQL
-          ),
-          // OR standalone workouts owned by this runner
-          and(isNull(workouts.training_plan_id), eq(workouts.user_id, sessionUser.id))
         ) as SQL
->>>>>>> ae666b55
       } else {
         // No active relationships - allow runner to see workouts assigned to them in training plans
         runnerAccessCondition = or(
           // Has training plan and runner is the user (any coach for now)
           eq(training_plans.runner_id, sessionUser.id),
-<<<<<<< HEAD
           // OR workout has no training plan (standalone) owned by the runner
           and(isNull(workouts.training_plan_id), eq(workouts.user_id, sessionUser.id))
-        )
-=======
-          // OR standalone workouts owned by this runner
-          and(isNull(workouts.training_plan_id), eq(workouts.user_id, sessionUser.id))
         ) as SQL
->>>>>>> ae666b55
       }
 
       conditions.push(runnerAccessCondition)
@@ -232,18 +198,6 @@
 
     const results = await query.orderBy(desc(workouts.date), desc(workouts.created_at))
 
-<<<<<<< HEAD
-    logger.debug('Raw query results:', {
-      count: results.length,
-      results: results.map(r => ({
-        id: r.id,
-        date: r.date,
-        planned_type: r.planned_type,
-        training_plan_id: r.training_plan_id,
-        coach_id: r.coach_id,
-        plan_runner_id: r.plan_runner_id,
-      })),
-=======
     // Remove the extra fields we only needed for authorization and handle PII
     const cleanedWorkouts = results.map(row => {
       const {
@@ -257,7 +211,6 @@
         return runnerView
       }
       return rest
->>>>>>> ae666b55
     })
 
     logger.debug('Successfully fetched workouts', {
