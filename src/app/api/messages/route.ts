--- conflicted
+++ resolved
@@ -2,16 +2,11 @@
 
 import { NextRequest, NextResponse } from 'next/server'
 
-import type { CommunicationSettings } from '@/lib/atoms/settings'
 import { auth } from '@/lib/better-auth'
 import type { User } from '@/lib/better-auth'
 import { db } from '@/lib/database'
 import { createLogger } from '@/lib/logger'
-<<<<<<< HEAD
-import * as communicationUtils from '@/lib/privacy/communication-utils'
-=======
 import { addRateLimitHeaders, formatRetryAfter, messageLimiter } from '@/lib/redis-rate-limiter'
->>>>>>> ccec353c
 import {
   coach_runners,
   message_workout_links,
@@ -19,7 +14,6 @@
   notifications,
   training_plans,
   user,
-  user_settings,
   workouts,
 } from '@/lib/schema'
 
@@ -380,69 +374,8 @@
       // Don't fail the message creation if notification fails
     }
 
-<<<<<<< HEAD
-    // Check if recipient has auto-response enabled and is in quiet hours
-    try {
-      const recipientSettings = await db
-        .select()
-        .from(user_settings)
-        .where(eq(user_settings.user_id, recipientId))
-        .limit(1)
-
-      if (recipientSettings.length > 0) {
-        const settings = recipientSettings[0]
-        const communicationSettings = settings.communication_settings as {
-          auto_responses_enabled?: boolean
-          auto_response_message?: string
-          quiet_hours_enabled?: boolean
-          quiet_hours_start?: string
-          quiet_hours_end?: string
-          weekend_quiet_mode?: boolean
-          message_sound_enabled?: boolean
-          typing_indicators_enabled?: boolean
-        } | null
-
-        // Check if auto-response is enabled and recipient is in quiet hours
-        if (communicationSettings?.auto_responses_enabled) {
-          const quietHoursResult = communicationUtils.isInQuietHours(
-            communicationSettings as CommunicationSettings
-          )
-
-          if (quietHoursResult.inQuietHours) {
-            const autoResponseMessage =
-              communicationSettings.auto_response_message ||
-              communicationUtils.getAutoResponseMessage(
-                communicationSettings as CommunicationSettings
-              ) ||
-              'I am currently unavailable. I will respond when I return.'
-
-            // Send auto-response as recipient
-            await db.insert(messages).values({
-              content: autoResponseMessage,
-              sender_id: recipientId,
-              recipient_id: sessionUser.id,
-              read: false,
-              created_at: new Date(),
-            })
-
-            logger.info('Auto-response sent', {
-              recipientId,
-              senderId: sessionUser.id,
-              reason: quietHoursResult.reason,
-            })
-          }
-        }
-      }
-    } catch (autoResponseError) {
-      logger.error('Failed to send auto-response', autoResponseError)
-      // Don't fail the message creation if auto-response fails
-    }
-
-    return NextResponse.json({ message }, { status: 201 })
-=======
     const response = NextResponse.json({ message }, { status: 201 })
     return addRateLimitHeaders(response, rateLimitResult)
->>>>>>> ccec353c
   } catch (error) {
     logger.error('API error in POST /messages', error)
     return NextResponse.json({ error: 'Internal server error' }, { status: 500 })
