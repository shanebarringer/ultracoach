--- conflicted
+++ resolved
@@ -12,11 +12,7 @@
 import { BetterAuthProvider } from '@/providers/BetterAuthProvider'
 import { HeroUIProvider } from '@/providers/HeroUIProvider'
 import { JotaiProvider } from '@/providers/JotaiProvider'
-<<<<<<< HEAD
-import { PostHogPageview, PostHogProvider } from '@/providers/PostHogProvider'
-=======
 import { PostHogProvider } from '@/providers/posthog'
->>>>>>> ccec353c
 
 import './globals.css'
 
@@ -44,23 +40,6 @@
 
   return (
     <html lang="en">
-<<<<<<< HEAD
-      <body className={`${geistSans.variable} ${geistMono.variable} antialiased`}>
-        <PostHogProvider>
-          <PostHogPageview />
-          <JotaiProvider>
-            <BetterAuthProvider initialSession={session}>
-              <HeroUIProvider>
-                <ThemeWrapper>
-                  <KBarProvider>
-                    {children}
-                    <Toaster />
-                  </KBarProvider>
-                </ThemeWrapper>
-              </HeroUIProvider>
-            </BetterAuthProvider>
-          </JotaiProvider>
-=======
       <body className={`${GeistSans.variable} ${GeistMono.variable} antialiased`}>
         <PostHogProvider nonce={nonce}>
           <PostHogErrorBoundary>
@@ -77,7 +56,6 @@
               </BetterAuthProvider>
             </JotaiProvider>
           </PostHogErrorBoundary>
->>>>>>> ccec353c
         </PostHogProvider>
       </body>
     </html>
