'use client'

import {
  Button,
  Card,
  CardBody,
  CardHeader,
  Chip,
  Divider,
  Input,
  Modal,
  ModalBody,
  ModalContent,
  ModalFooter,
  ModalHeader,
  Select,
  SelectItem,
  Textarea,
  useDisclosure,
} from '@heroui/react'
import { useAtom, useAtomValue, useSetAtom } from 'jotai'
import {
  CalendarIcon,
  EditIcon,
  FilterIcon,
  FlagIcon,
  GlobeIcon,
  MapPinIcon,
  MountainSnowIcon,
  PlusIcon,
  RouteIcon,
  SearchIcon,
  TrashIcon,
  TrendingUpIcon,
  UploadIcon,
  UsersIcon,
} from 'lucide-react'

import { useCallback, useEffect, useMemo, useState } from 'react'

import Layout from '@/components/layout/Layout'
import RaceImportModal from '@/components/races/RaceImportModal'
import RaceTrainingPlansModal from '@/components/races/RaceTrainingPlansModal'
import ErrorBoundary from '@/components/ui/ErrorBoundary'
import { useUnitConverter } from '@/hooks/useUnitConverter'
import {
  asyncRacesAtom,
  raceDistanceFilterAtom,
  raceSearchTermAtom,
  raceTerrainFilterAtom,
  racesAtom,
  refreshRacesAtom,
  selectedRaceAtom,
} from '@/lib/atoms/index'
import { createLogger } from '@/lib/logger'
import type { Race } from '@/lib/supabase'
import { formatDateConsistent, formatNumberConsistent } from '@/lib/utils/date'

const DISTANCE_TYPES = [
  { key: '50K', label: '50K (31.07 miles)' },
  { key: '50M', label: '50 Mile' },
  { key: '100K', label: '100K (62.14 miles)' },
  { key: '100M', label: '100 Mile' },
  { key: 'Marathon', label: 'Marathon (26.2 miles)' },
  { key: 'Custom', label: 'Custom Distance' },
]

const TERRAIN_TYPES = [
  { key: 'trail', label: 'Trail/Single Track' },
  { key: 'mountain', label: 'Mountain/Technical' },
  { key: 'road', label: 'Road/Paved' },
  { key: 'mixed', label: 'Mixed Terrain' },
]

// Inner component that uses the async atom
function RacesContent() {
  const races = useAtomValue(asyncRacesAtom) // This will trigger the async fetch
  const [localRaces, setLocalRaces] = useAtom(racesAtom)
  const refresh = useSetAtom(refreshRacesAtom)
  const [selectedRace, setSelectedRace] = useAtom(selectedRaceAtom)
  const converter = useUnitConverter()
  const logger = useMemo(() => createLogger('RacesContent'), [])

  // Search and filter state - using Jotai atoms for persistence
  const [searchQuery, setSearchQuery] = useAtom(raceSearchTermAtom)
  const [distanceFilter, setDistanceFilter] = useAtom(raceDistanceFilterAtom)
  const [terrainFilter, setTerrainFilter] = useAtom(raceTerrainFilterAtom)

  // Update local races when async races are fetched
  useEffect(() => {
    // Always set races, even if empty, to clear stale data
    setLocalRaces(races || [])
  }, [races, setLocalRaces])

  // Filter and search races
  const filteredRaces = useMemo(() => {
    const racesArray = Array.isArray(localRaces) ? localRaces : []

    return racesArray.filter((race: Race) => {
      const matchesSearch =
        !searchQuery ||
        race.name.toLowerCase().includes(searchQuery.toLowerCase()) ||
        race.location.toLowerCase().includes(searchQuery.toLowerCase())

      const matchesDistance = distanceFilter === 'all' || race.distance_type === distanceFilter
      const matchesTerrain = terrainFilter === 'all' || race.terrain_type === terrainFilter

      return matchesSearch && matchesDistance && matchesTerrain
    })
  }, [localRaces, searchQuery, distanceFilter, terrainFilter])

  const [formData, setFormData] = useState({
    name: '',
    date: '',
    distance_miles: '',
    distance_type: '50K',
    location: '',
    elevation_gain_feet: '',
    terrain_type: 'trail',
    website_url: '',
    notes: '',
  })
  const [isSubmitting, setIsSubmitting] = useState(false)
  const [trainingPlanCounts, setTrainingPlanCounts] = useState<Record<string, number>>({})
  const [selectedRaceForPlans, setSelectedRaceForPlans] = useState<Race | null>(null)

  const { isOpen, onOpen, onClose } = useDisclosure()
  const {
    isOpen: isTrainingPlansOpen,
    onOpen: onTrainingPlansOpen,
    onClose: onTrainingPlansClose,
  } = useDisclosure()
  const { isOpen: isImportOpen, onOpen: onImportOpen, onClose: onImportClose } = useDisclosure()

  // Fetch training plan counts for all races
  const fetchTrainingPlanCounts = useCallback(async () => {
    const racesArray = Array.isArray(localRaces) ? localRaces : []
    if (racesArray.length === 0) return

    try {
      const counts: Record<string, number> = {}

      // Fetch counts for each race in parallel
      const countPromises = racesArray.map(async (race: Race) => {
        try {
          const response = await fetch(`/api/races/${race.id}/training-plans`, {
            credentials: 'same-origin',
          })
          if (response.ok) {
            const data = await response.json()
            counts[race.id] = data.count || 0
          }
        } catch (error) {
          logger.warn(`Failed to fetch training plan count for race ${race.id}:`, error)
          counts[race.id] = 0
        }
      })

      await Promise.all(countPromises)
      setTrainingPlanCounts(counts)
      logger.debug('Training plan counts fetched', { counts })
    } catch (error) {
      logger.error('Error fetching training plan counts:', error)
    }
  }, [localRaces, logger])

  const handleViewTrainingPlans = (race: Race) => {
    setSelectedRaceForPlans(race)
    onTrainingPlansOpen()
  }

  // Fetch training plan counts when races are loaded
  useEffect(() => {
    const racesArray = Array.isArray(localRaces) ? localRaces : []
    if (racesArray.length > 0) {
      fetchTrainingPlanCounts()
    }
  }, [localRaces, fetchTrainingPlanCounts])

  const handleOpenModal = (race?: Race) => {
    if (race) {
      setSelectedRace(race)
      setFormData({
        name: race.name,
        date: race.date,
        distance_miles: race.distance_miles.toString(),
        distance_type: race.distance_type,
        location: race.location,
        elevation_gain_feet: race.elevation_gain_feet.toString(),
        terrain_type: race.terrain_type,
        website_url: race.website_url || '',
        notes: race.notes || '',
      })
    } else {
      setSelectedRace(null)
      setFormData({
        name: '',
        date: '',
        distance_miles: '',
        distance_type: '50K',
        location: '',
        elevation_gain_feet: '',
        terrain_type: 'trail',
        website_url: '',
        notes: '',
      })
    }
    onOpen()
  }

  const handleCloseModal = () => {
    setSelectedRace(null)
    onClose()
  }

  const handleSubmit = async (e: React.FormEvent) => {
    e.preventDefault()
    setIsSubmitting(true)

    try {
      const url = selectedRace ? `/api/races/${selectedRace.id}` : '/api/races'
      const method = selectedRace ? 'PUT' : 'POST'

      const response = await fetch(url, {
        method,
        headers: {
          'Content-Type': 'application/json',
        },
        credentials: 'same-origin',
        body: JSON.stringify({
          ...formData,
          distance_miles: parseFloat(formData.distance_miles),
          elevation_gain_feet: parseInt(formData.elevation_gain_feet) || 0,
        }),
      })

      if (response.ok) {
        refresh() // Trigger refresh of races
        handleCloseModal()
        logger.info(`Race ${selectedRace ? 'updated' : 'created'} successfully`)
      } else {
        logger.error('Failed to save race:', response.statusText)
      }
    } catch (error) {
      logger.error('Error saving race:', error)
    } finally {
      setIsSubmitting(false)
    }
  }

  const handleDelete = async (raceId: string) => {
    if (!confirm('Are you sure you want to delete this race?')) return

    try {
      const response = await fetch(`/api/races/${raceId}`, {
        method: 'DELETE',
        credentials: 'same-origin',
      })

      if (response.ok) {
        refresh() // Trigger refresh of races
        logger.info('Race deleted successfully', { raceId })
      } else {
        logger.error('Failed to delete race:', response.statusText)
      }
    } catch (error) {
      logger.error('Error deleting race:', error)
    }
  }

  const getDistanceTypeColor = (type: string) => {
    switch (type) {
      case '50K':
        return 'primary'
      case '50M':
        return 'secondary'
      case '100K':
        return 'success'
      case '100M':
        return 'warning'
      case 'Marathon':
        return 'danger'
      default:
        return 'default'
    }
  }

  const getTerrainIcon = (terrain: string) => {
    switch (terrain) {
      case 'trail':
        return <MountainSnowIcon className="w-4 h-4" />
      case 'road':
        return <RouteIcon className="w-4 h-4" />
      case 'mixed':
        return <MapPinIcon className="w-4 h-4" />
      default:
        return <MountainSnowIcon className="w-4 h-4" />
    }
  }

  return (
    <div className="max-w-7xl mx-auto px-4 sm:px-6 lg:px-8 py-8">
      {/* Hero Section */}
      <Card className="mb-8 bg-primary/5 border-l-4 border-l-primary">
        <CardHeader>
          <div className="flex flex-col gap-6">
            <div className="flex flex-col lg:flex-row lg:items-center justify-between w-full gap-4">
              <div className="flex items-center gap-3 flex-1 min-w-0">
                <FlagIcon className="w-8 h-8 text-primary flex-shrink-0" />
                <div className="min-w-0">
                  <h1 className="text-2xl lg:text-3xl font-bold text-foreground">
                    🏔️ Race Expeditions
                  </h1>
                  <p className="text-foreground-600 text-base lg:text-lg mt-1">
                    Manage target races and summit challenges for your athletes
                  </p>
                </div>
              </div>

              {/* Action Buttons - Right-aligned */}
              <div className="flex flex-col sm:flex-row gap-3 sm:ml-auto flex-shrink-0">
                <Button
                  onPress={onImportOpen}
                  color="secondary"
                  size="lg"
                  variant="flat"
                  startContent={<UploadIcon className="w-5 h-5" />}
                  aria-label="Import races from GPX or CSV files"
                  data-testid="import-races-modal-trigger"
                >
                  <span className="hidden sm:inline">Import Races</span>
                  <span className="sm:hidden">Import</span>
                </Button>
                <Button
                  onPress={() => handleOpenModal()}
                  color="primary"
                  size="lg"
                  startContent={<PlusIcon className="w-5 h-5" />}
                  aria-label="Add a new race manually"
                >
                  <span className="hidden sm:inline">Add New Race</span>
                  <span className="sm:hidden">Add Race</span>
                </Button>
              </div>
            </div>

            {/* Search and Filter Controls */}
            <div className="flex flex-col sm:flex-row gap-4 items-center">
              <Input
                placeholder="Search races by name or location..."
                value={searchQuery}
                onChange={e => setSearchQuery(e.target.value)}
                startContent={<SearchIcon className="w-4 h-4 text-foreground-400" />}
                className="flex-1"
                variant="bordered"
              />
              <div className="flex gap-3">
                <Select
                  placeholder="Distance"
                  selectedKeys={[distanceFilter]}
                  onSelectionChange={keys => setDistanceFilter(Array.from(keys).join(''))}
                  className="w-32"
                  variant="bordered"
                  aria-label="Filter races by distance"
                  startContent={<FilterIcon className="w-4 h-4 text-foreground-400" />}
                  items={[{ key: 'all', label: 'All Distances' }, ...DISTANCE_TYPES]}
                >
                  {item => <SelectItem key={item.key}>{item.label}</SelectItem>}
                </Select>
                <Select
                  placeholder="Terrain"
                  selectedKeys={[terrainFilter]}
                  onSelectionChange={keys => setTerrainFilter(Array.from(keys).join(''))}
                  className="w-32"
                  variant="bordered"
                  aria-label="Filter races by terrain type"
                  startContent={<MountainSnowIcon className="w-4 h-4 text-foreground-400" />}
                  items={[{ key: 'all', label: 'All Terrain' }, ...TERRAIN_TYPES]}
                >
                  {item => <SelectItem key={item.key}>{item.label}</SelectItem>}
                </Select>
              </div>
            </div>
          </div>
        </CardHeader>
      </Card>

      {/* Race Management Modal */}
      <Modal isOpen={isOpen} onClose={handleCloseModal} size="2xl" scrollBehavior="inside">
        <ModalContent>
          <form onSubmit={handleSubmit}>
            <ModalHeader className="flex items-center gap-2">
              <FlagIcon className="w-5 h-5 text-primary" />
              <span>{selectedRace ? 'Edit Race Expedition' : 'Add New Race Expedition'}</span>
            </ModalHeader>
            <ModalBody>
              <div className="space-y-6">
                <div className="grid grid-cols-1 md:grid-cols-2 gap-4">
                  <Input
                    label="Race Name"
                    placeholder="Enter race name"
                    value={formData.name}
                    onChange={e => setFormData(prev => ({ ...prev, name: e.target.value }))}
                    required
                    variant="bordered"
                    startContent={<MountainSnowIcon className="w-4 h-4 text-foreground-400" />}
                  />
                  <Input
                    label="Date"
                    type="date"
                    value={formData.date}
                    onChange={e => setFormData(prev => ({ ...prev, date: e.target.value }))}
                    required
                    variant="bordered"
                    startContent={<CalendarIcon className="w-4 h-4 text-foreground-400" />}
                  />
                </div>

                <div className="grid grid-cols-1 md:grid-cols-2 gap-4">
                  <Select
                    label="Distance Type"
                    selectedKeys={[formData.distance_type]}
                    onSelectionChange={keys => {
                      const selected = Array.from(keys).join('')
                      setFormData(prev => ({ ...prev, distance_type: selected }))
                    }}
                    variant="bordered"
                    startContent={<RouteIcon className="w-4 h-4 text-foreground-400" />}
                    items={DISTANCE_TYPES}
                  >
                    {item => <SelectItem key={item.key}>{item.label}</SelectItem>}
                  </Select>
                  <Input
                    label="Distance (Miles)"
                    type="number"
                    step="0.01"
                    min="0"
                    placeholder="Enter distance"
                    value={formData.distance_miles}
                    onChange={e =>
                      setFormData(prev => ({ ...prev, distance_miles: e.target.value }))
                    }
                    required
                    variant="bordered"
                    startContent={<TrendingUpIcon className="w-4 h-4 text-foreground-400" />}
                  />
                </div>

                <div className="grid grid-cols-1 md:grid-cols-2 gap-4">
                  <Input
                    label="Location"
                    placeholder="Enter race location"
                    value={formData.location}
                    onChange={e => setFormData(prev => ({ ...prev, location: e.target.value }))}
                    required
                    variant="bordered"
                    startContent={<MapPinIcon className="w-4 h-4 text-foreground-400" />}
                  />
                  <Input
                    label="Elevation Gain (feet)"
                    type="number"
                    min="0"
                    step="1"
                    placeholder="Enter elevation gain"
                    value={formData.elevation_gain_feet}
                    onChange={e =>
                      setFormData(prev => ({ ...prev, elevation_gain_feet: e.target.value }))
                    }
                    variant="bordered"
                    startContent={<MountainSnowIcon className="w-4 h-4 text-foreground-400" />}
                  />
                </div>

                <div className="grid grid-cols-1 md:grid-cols-2 gap-4">
                  <Select
                    label="Terrain Type"
                    selectedKeys={[formData.terrain_type]}
                    onSelectionChange={keys => {
                      const selected = Array.from(keys).join('')
                      setFormData(prev => ({ ...prev, terrain_type: selected }))
                    }}
                    variant="bordered"
                    startContent={getTerrainIcon(formData.terrain_type)}
                    items={TERRAIN_TYPES}
                  >
                    {item => <SelectItem key={item.key}>{item.label}</SelectItem>}
                  </Select>
                  <Input
                    label="Website URL"
                    placeholder="Enter race website"
                    value={formData.website_url}
                    onChange={e => setFormData(prev => ({ ...prev, website_url: e.target.value }))}
                    variant="bordered"
                    startContent={<GlobeIcon className="w-4 h-4 text-foreground-400" />}
                  />
                </div>

                <Textarea
                  label="Notes"
                  placeholder="Enter race notes and details"
                  value={formData.notes}
                  onChange={e => setFormData(prev => ({ ...prev, notes: e.target.value }))}
                  variant="bordered"
                  rows={3}
                />
              </div>
            </ModalBody>
            <ModalFooter>
              <Button variant="light" onPress={handleCloseModal}>
                Cancel
              </Button>
              <Button
                type="submit"
                color="primary"
                isLoading={isSubmitting}
                startContent={!isSubmitting ? <FlagIcon className="w-4 h-4" /> : null}
              >
                {isSubmitting ? 'Saving...' : selectedRace ? 'Update Race' : 'Add Race'}
              </Button>
            </ModalFooter>
          </form>
        </ModalContent>
      </Modal>

      {/* Results Summary */}
      {localRaces.length > 0 && (
        <div className="mb-6 text-center">
          <p className="text-foreground-600">
            Showing {filteredRaces.length} of {localRaces.length} race expeditions
            {(searchQuery || distanceFilter !== 'all' || terrainFilter !== 'all') && (
              <Button
                variant="light"
                size="sm"
                onPress={() => {
                  setSearchQuery('')
                  setDistanceFilter('all')
                  setTerrainFilter('all')
                }}
                className="ml-2 text-primary"
                aria-label="Clear all search filters"
              >
                Clear filters
              </Button>
            )}
          </p>
        </div>
      )}

      {/* Races Grid */}
      {localRaces.length === 0 ? (
        <Card className="max-w-md mx-auto">
          <CardBody className="text-center py-12">
            <div className="flex justify-center mb-6">
              <div className="bg-primary/10 rounded-full p-6">
                <FlagIcon className="h-12 w-12 text-primary" />
              </div>
            </div>
            <h3 className="text-lg font-semibold text-foreground mb-2">No race expeditions yet</h3>
            <p className="text-foreground-600 mb-6">
              Create your first race to start planning summit challenges
            </p>
            <Button
              onPress={() => handleOpenModal()}
              color="primary"
              size="lg"
              startContent={<PlusIcon className="w-5 h-5" />}
              aria-label="Add your first race to get started"
            >
              Add Your First Race
            </Button>
          </CardBody>
        </Card>
      ) : filteredRaces.length === 0 ? (
        <Card className="max-w-md mx-auto">
          <CardBody className="text-center py-12">
            <div className="flex justify-center mb-6">
              <div className="bg-warning/10 rounded-full p-6">
                <SearchIcon className="h-12 w-12 text-warning" />
              </div>
            </div>
            <h3 className="text-lg font-semibold text-foreground mb-2">
              No races match your search
            </h3>
            <p className="text-foreground-600 mb-6">
              Try adjusting your search terms or filters to find more races
            </p>
            <Button
              variant="flat"
              color="warning"
              onPress={() => {
                setSearchQuery('')
                setDistanceFilter('all')
                setTerrainFilter('all')
              }}
              startContent={<FilterIcon className="w-4 h-4" />}
            >
              Clear All Filters
            </Button>
          </CardBody>
        </Card>
      ) : (
        <div className="grid grid-cols-1 md:grid-cols-2 lg:grid-cols-3 gap-6">
          {filteredRaces.map((race: Race) => (
            <Card
              key={race.id}
              className="hover:shadow-xl hover:-translate-y-1 transition-all duration-300 border-l-4 border-l-primary/60"
            >
              <CardBody className="p-6">
                {/* Race Header */}
                <div className="flex items-start justify-between mb-4">
                  <div className="flex-1">
                    <h3 className="text-lg font-semibold text-foreground mb-2">{race.name}</h3>
                    <div className="flex items-center gap-2 mb-2">
                      <Chip
                        size="sm"
                        color={getDistanceTypeColor(race.distance_type)}
                        variant="flat"
                        startContent={<TrendingUpIcon className="w-3 h-3" />}
                      >
                        {race.distance_type}
                      </Chip>
                      <Chip
                        size="sm"
                        color="default"
                        variant="flat"
                        startContent={getTerrainIcon(race.terrain_type)}
                      >
                        {race.terrain_type}
                      </Chip>
                      <Chip
                        size="sm"
                        color="secondary"
                        variant="flat"
                        startContent={<UsersIcon className="w-3 h-3" />}
                      >
                        {trainingPlanCounts[race.id] || 0} athletes
                      </Chip>
                    </div>
                  </div>
                  <div className="flex gap-1">
                    <Button
                      isIconOnly
                      variant="light"
                      size="sm"
                      onPress={() => handleOpenModal(race)}
                      aria-label={`Edit ${race.name} race details`}
                    >
                      <EditIcon className="w-4 h-4" />
                    </Button>
                    <Button
                      isIconOnly
                      variant="light"
                      size="sm"
                      onPress={() => handleDelete(race.id)}
                      className="text-danger"
                      aria-label={`Delete ${race.name} race`}
                    >
                      <TrashIcon className="w-4 h-4" />
                    </Button>
                  </div>
                </div>

                {/* Race Details */}
                <div className="space-y-3">
                  <div className="flex items-center gap-2">
                    <CalendarIcon className="w-4 h-4 text-foreground-600" />
                    <span className="text-sm text-foreground-600">
                      {formatDateConsistent(race.date)}
                    </span>
                  </div>
                  <div className="flex items-center gap-2">
                    <MapPinIcon className="w-4 h-4 text-foreground-600" />
                    <span className="text-sm text-foreground-600">{race.location}</span>
                  </div>
                  <div className="flex items-center gap-2">
                    <RouteIcon className="w-4 h-4 text-foreground-600" />
                    <span className="text-sm text-foreground-600">
                      {converter.distance(race.distance_miles, 'miles')}
                    </span>
                  </div>
                  <div className="flex items-center gap-2">
                    <MountainSnowIcon className="w-4 h-4 text-foreground-600" />
                    <span className="text-sm text-foreground-600">
<<<<<<< HEAD
                      {converter.elevation(race.elevation_gain_feet, 'feet')} gain
=======
                      {formatNumberConsistent(race.elevation_gain_feet, { includeCommas: true })} ft
                      gain
>>>>>>> ccec353c
                    </span>
                  </div>
                </div>

                {/* Race Notes */}
                {race.notes && (
                  <>
                    <Divider className="my-4" />
                    <p className="text-sm text-foreground-600 italic">{race.notes}</p>
                  </>
                )}

                {/* Action Buttons */}
                <div className="mt-4 space-y-2">
                  {race.website_url && (
                    <Button
                      as="a"
                      href={race.website_url}
                      target="_blank"
                      rel="noopener noreferrer"
                      variant="bordered"
                      size="sm"
                      startContent={<GlobeIcon className="w-4 h-4" />}
                      className="w-full"
                    >
                      Race Website
                    </Button>
                  )}

                  <Button
                    variant="flat"
                    size="sm"
                    color="secondary"
                    startContent={<UsersIcon className="w-4 h-4" />}
                    onPress={() => handleViewTrainingPlans(race)}
                    className="w-full"
                  >
                    View Training Plans ({trainingPlanCounts[race.id] || 0})
                  </Button>
                </div>
              </CardBody>
            </Card>
          ))}
        </div>
      )}

      {/* Training Plans Modal */}
      <RaceTrainingPlansModal
        isOpen={isTrainingPlansOpen}
        onClose={onTrainingPlansClose}
        race={selectedRaceForPlans}
      />

      {/* Race Import Modal */}
      <RaceImportModal
        isOpen={isImportOpen}
        onClose={onImportClose}
        onSuccess={() => {
          // Refresh races after successful import - counts will be fetched via useEffect
          refresh()
        }}
      />
    </div>
  )
}

export default function RacesPageClient() {
  return (
    <Layout>
      <ErrorBoundary>
        <RacesContent />
      </ErrorBoundary>
    </Layout>
  )
}<|MERGE_RESOLUTION|>--- conflicted
+++ resolved
@@ -42,7 +42,6 @@
 import RaceImportModal from '@/components/races/RaceImportModal'
 import RaceTrainingPlansModal from '@/components/races/RaceTrainingPlansModal'
 import ErrorBoundary from '@/components/ui/ErrorBoundary'
-import { useUnitConverter } from '@/hooks/useUnitConverter'
 import {
   asyncRacesAtom,
   raceDistanceFilterAtom,
@@ -78,7 +77,6 @@
   const [localRaces, setLocalRaces] = useAtom(racesAtom)
   const refresh = useSetAtom(refreshRacesAtom)
   const [selectedRace, setSelectedRace] = useAtom(selectedRaceAtom)
-  const converter = useUnitConverter()
   const logger = useMemo(() => createLogger('RacesContent'), [])
 
   // Search and filter state - using Jotai atoms for persistence
@@ -674,19 +672,13 @@
                   </div>
                   <div className="flex items-center gap-2">
                     <RouteIcon className="w-4 h-4 text-foreground-600" />
-                    <span className="text-sm text-foreground-600">
-                      {converter.distance(race.distance_miles, 'miles')}
-                    </span>
+                    <span className="text-sm text-foreground-600">{race.distance_miles} miles</span>
                   </div>
                   <div className="flex items-center gap-2">
                     <MountainSnowIcon className="w-4 h-4 text-foreground-600" />
                     <span className="text-sm text-foreground-600">
-<<<<<<< HEAD
-                      {converter.elevation(race.elevation_gain_feet, 'feet')} gain
-=======
                       {formatNumberConsistent(race.elevation_gain_feet, { includeCommas: true })} ft
                       gain
->>>>>>> ccec353c
                     </span>
                   </div>
                 </div>
