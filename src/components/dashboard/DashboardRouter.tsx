--- conflicted
+++ resolved
@@ -7,10 +7,7 @@
 import Layout from '@/components/layout/Layout'
 import ModernErrorBoundary from '@/components/layout/ModernErrorBoundary'
 import { CoachDashboardSkeleton, RunnerDashboardSkeleton } from '@/components/ui/LoadingSkeletons'
-<<<<<<< HEAD
-=======
 import { useHydrateWorkouts } from '@/hooks/useWorkouts'
->>>>>>> 4aec0f9f
 import { createLogger } from '@/lib/logger'
 import type { ServerSession } from '@/utils/auth-server'
 
@@ -51,10 +48,7 @@
               </p>
             </div>
             <Suspense fallback={<RunnerDashboardSkeleton />}>
-<<<<<<< HEAD
-=======
               <WorkoutsHydrator />
->>>>>>> 4aec0f9f
               <RunnerDashboard />
             </Suspense>
           </div>
@@ -70,18 +64,11 @@
         <div className="max-w-7xl mx-auto px-4 sm:px-6 lg:px-8 py-8">
           <Suspense
             fallback={
-<<<<<<< HEAD
-              user.role === 'coach' ? <CoachDashboardSkeleton /> : <RunnerDashboardSkeleton />
-            }
-          >
-            {user.role === 'coach' ? <CoachDashboard /> : <RunnerDashboard />}
-=======
               user.userType === 'coach' ? <CoachDashboardSkeleton /> : <RunnerDashboardSkeleton />
             }
           >
             <WorkoutsHydrator />
             {user.userType === 'coach' ? <CoachDashboard /> : <RunnerDashboard />}
->>>>>>> 4aec0f9f
           </Suspense>
         </div>
       </ModernErrorBoundary>
