'use client'

import { Button, Card, CardBody, CardHeader, Chip } from '@heroui/react'
import { addDays, endOfDay, isValid, isWithinInterval, startOfDay } from 'date-fns'
import { useAtom } from 'jotai'
import {
  ActivityIcon,
  CalendarIcon,
  CheckCircleIcon,
  ClockIcon,
  MapPinIcon,
  MessageSquareIcon,
  MountainSnowIcon,
  RouteIcon,
  TrendingUpIcon,
} from 'lucide-react'

import { memo, useMemo } from 'react'

import Link from 'next/link'

import GarminDashboardWidget from '@/components/garmin/GarminDashboardWidget'
import StravaDashboardWidget from '@/components/strava/StravaDashboardWidget'
import { RunnerDashboardSkeleton } from '@/components/ui/LoadingSkeletons'
import WorkoutLogModal from '@/components/workouts/WorkoutLogModal'
import { useSession } from '@/hooks/useBetterSession'
import { useDashboardData } from '@/hooks/useDashboardData'
import { uiStateAtom } from '@/lib/atoms/index'
import { createLogger } from '@/lib/logger'
import type { Workout } from '@/lib/supabase'
import type { RelationshipData } from '@/types/relationships'
import { formatLabel, getUserLocale } from '@/utils/formatting'

const logger = createLogger('RunnerDashboard')

// Helper functions moved outside component for better performance

const calculateCompletionRate = (workouts: Workout[]) => {
  if (!workouts.length) return 0
  const completedWorkouts = workouts.filter(w => w.status === 'completed').length
  return Math.round((completedWorkouts / workouts.length) * 100)
}

const calculateWeeklyCompletionRate = (workouts: Workout[]) => {
  const today = new Date()
  const weekAgo = new Date(today.getTime() - 7 * 24 * 60 * 60 * 1000)

  const weeklyWorkouts = workouts.filter(w => {
    const workoutDate = new Date(w.date)
    return isValid(workoutDate) && workoutDate >= weekAgo && workoutDate <= today
  })

  if (!weeklyWorkouts.length) return 0
  const completedWeekly = weeklyWorkouts.filter(w => w.status === 'completed').length
  return Math.round((completedWeekly / weeklyWorkouts.length) * 100)
}

const calculateMonthlyStats = (workouts: Workout[]) => {
  const today = new Date()
  const monthAgo = new Date(today.getFullYear(), today.getMonth() - 1, today.getDate())
  const twoMonthsAgo = new Date(today.getFullYear(), today.getMonth() - 2, today.getDate())

  const thisMonth = workouts.filter(w => {
    const workoutDate = new Date(w.date)
    return isValid(workoutDate) && workoutDate >= monthAgo && workoutDate <= today
  })

  const lastMonth = workouts.filter(w => {
    const workoutDate = new Date(w.date)
    return isValid(workoutDate) && workoutDate >= twoMonthsAgo && workoutDate < monthAgo
  })

  const thisMonthCompleted = thisMonth.filter(w => w.status === 'completed').length
  const lastMonthCompleted = lastMonth.filter(w => w.status === 'completed').length

  const thisMonthRate =
    thisMonth.length > 0 ? Math.round((thisMonthCompleted / thisMonth.length) * 100) : 0
  const lastMonthRate =
    lastMonth.length > 0 ? Math.round((lastMonthCompleted / lastMonth.length) * 100) : 0

  const trend = thisMonthRate - lastMonthRate

  return {
    thisMonthRate,
    lastMonthRate,
    trend,
    thisMonthCompleted,
    thisMonthTotal: thisMonth.length,
  }
}

const calculateWeeklyDistance = (workouts: Workout[]) => {
  const today = new Date()
  const weekAgo = new Date(today.getTime() - 7 * 24 * 60 * 60 * 1000)

  return workouts
    .filter(w => {
      const workoutDate = new Date(w.date)
      return (
        isValid(workoutDate) &&
        workoutDate >= weekAgo &&
        workoutDate <= today &&
        w.status === 'completed'
      )
    })
    .reduce((total, workout) => {
      const rawDistance = workout.actual_distance ?? workout.planned_distance ?? 0
      const distance = typeof rawDistance === 'string' ? parseFloat(rawDistance) : rawDistance
      return total + (Number.isFinite(distance) ? distance : 0)
    }, 0)
}

const calculateRecentActivity = (workouts: Workout[]) => {
  const today = new Date()
  const twoWeeksAgo = new Date(today.getTime() - 14 * 24 * 60 * 60 * 1000)

  return workouts.filter(w => {
    const workoutDate = new Date(w.date)
    return isValid(workoutDate) && workoutDate >= twoWeeksAgo && w.status === 'completed'
  }).length
}

const getWorkoutTypeIcon = (type: string) => {
  switch (type?.toLowerCase()) {
    case 'long_run':
      return <MountainSnowIcon className="w-4 h-4" />
    case 'interval':
      return <TrendingUpIcon className="w-4 h-4" />
    case 'tempo':
      return <ClockIcon className="w-4 h-4" />
    default:
      return <RouteIcon className="w-4 h-4" />
  }
}

function RunnerDashboard() {
  const { data: session } = useSession()
  const { trainingPlans, upcomingWorkouts, loading, relationships, recentWorkouts } =
    useDashboardData()

  // Jotai atoms for UI state
  const [uiState, setUiState] = useAtom(uiStateAtom)

  // Workout action handlers
  const handleMarkComplete = (workout: Workout) => {
    setUiState(prev => ({
      ...prev,
      selectedWorkout: workout,
      defaultToComplete: true,
      showLogWorkout: true,
    }))
  }

  const handleLogDetails = (workout: Workout) => {
    setUiState(prev => ({
      ...prev,
      selectedWorkout: workout,
      defaultToComplete: false,
      showLogWorkout: true,
    }))
  }

  const handleWorkoutModalClose = () => {
    setUiState(prev => ({
      ...prev,
      showLogWorkout: false,
      selectedWorkout: null,
      defaultToComplete: false,
    }))
  }

  const handleWorkoutSuccess = () => {
    handleWorkoutModalClose()
    // The dashboard data should refresh automatically via Jotai atoms
  }

  // Memoize expensive computations and add logging
  const dashboardMetrics = useMemo(() => {
    const today = startOfDay(new Date())
    const weekFromToday = endOfDay(addDays(today, 6)) // 7-day window (today + 6 more days)
    const thisWeekWorkouts = upcomingWorkouts.filter(w => {
      const workoutDate = new Date(w.date)
      return (
        isValid(workoutDate) &&
        isWithinInterval(startOfDay(workoutDate), { start: today, end: weekFromToday })
      )
    })

    // Calculate advanced metrics
    const allWorkouts = [...upcomingWorkouts, ...(recentWorkouts || [])]
    const completionRate = calculateCompletionRate(allWorkouts)
    const weeklyCompletionRate = calculateWeeklyCompletionRate(allWorkouts)
    const monthlyStats = calculateMonthlyStats(allWorkouts)
    const weeklyDistance = calculateWeeklyDistance(allWorkouts)
    const recentActivity = calculateRecentActivity(allWorkouts)

    logger.debug('Dashboard metrics calculated:', {
      trainingPlansCount: trainingPlans.length,
      upcomingWorkoutsCount: upcomingWorkouts.length,
      thisWeekWorkoutsCount: thisWeekWorkouts.length,
      completionRate,
      weeklyCompletionRate,
      monthlyStats,
      weeklyDistance,
      recentActivity,
      loading,
    })

    return {
      thisWeekWorkouts,
      completionRate,
      weeklyCompletionRate,
      monthlyStats,
      weeklyDistance: Math.round(weeklyDistance * 10) / 10, // Round to 1 decimal
      recentActivity,
    }
  }, [upcomingWorkouts, trainingPlans.length, recentWorkouts, loading])

  // Get today's workout
  // Note: Returns only the first workout for today if multiple exist.
  // UX currently assumes single workout per day. If doubles are needed,
  // update to filter all workouts and select primary based on priority rules.
  const todaysWorkout = useMemo(() => {
    const today = startOfDay(new Date())
    return upcomingWorkouts.find(w => {
      const workoutDate = new Date(w.date)
      return isValid(workoutDate) && startOfDay(workoutDate).getTime() === today.getTime()
    })
  }, [upcomingWorkouts])

  if (loading) {
    return <RunnerDashboardSkeleton />
  }

  // Extract coach relationships once to avoid duplicate filtering
  const coachRelationships: RelationshipData[] = relationships.filter(
    (rel: RelationshipData) => rel.other_party.role === 'coach'
  )

  // Get user locale for date formatting
  const userLocale = getUserLocale()

  return (
    <div className="space-y-8" data-testid="runner-dashboard-content">
      {/* Header */}
      <div>
        <h1 className="text-3xl font-bold text-foreground mb-2">Base Camp Dashboard</h1>
        <p className="text-foreground-600">
          Welcome back, {session?.user?.name || 'Athlete'}! Ready for today&apos;s training?
        </p>
      </div>

      {/* Today's Workout & Quick Stats */}
      <div className="grid grid-cols-1 lg:grid-cols-2 gap-6">
        {/* Today's Workout - Hero Section */}
        {todaysWorkout ? (
          <Card className="border-2 border-primary bg-gradient-to-br from-primary/5 to-primary/10">
            <CardBody className="p-6">
              <div className="flex items-center gap-3 mb-4">
                <div className="p-3 rounded-lg bg-primary/20">
                  <ActivityIcon className="w-6 h-6 text-primary" />
                </div>
                <div>
                  <h2 className="text-xl font-bold text-foreground">Today&apos;s Workout</h2>
                  <p className="text-sm text-foreground-600">
                    {new Date(todaysWorkout.date).toLocaleDateString(userLocale, {
                      weekday: 'long',
                      month: 'short',
                      day: 'numeric',
                    })}
                  </p>
                </div>
              </div>

              <div className="space-y-4">
                <div>
                  <h3 className="text-lg font-semibold text-foreground capitalize mb-1">
                    {formatLabel(todaysWorkout.planned_type)}
                  </h3>
                  {todaysWorkout.workout_notes && (
                    <p className="text-sm text-foreground-600">{todaysWorkout.workout_notes}</p>
                  )}
                </div>

                <div className="grid grid-cols-2 gap-3">
                  {todaysWorkout.planned_distance && (
                    <div className="flex items-center gap-2">
                      <MapPinIcon className="w-4 h-4 text-primary" />
                      <div>
                        <p className="text-xs text-foreground-600">Distance</p>
                        <p className="text-base font-semibold text-foreground">
                          {todaysWorkout.planned_distance} mi
                        </p>
                      </div>
                    </div>
                  )}
                  {todaysWorkout.planned_duration && (
                    <div className="flex items-center gap-2">
                      <ClockIcon className="w-4 h-4 text-primary" />
                      <div>
                        <p className="text-xs text-foreground-600">Duration</p>
                        <p className="text-base font-semibold text-foreground">
                          {todaysWorkout.planned_duration} min
                        </p>
                      </div>
                    </div>
                  )}
                  {todaysWorkout.category && (
                    <div className="flex items-center gap-2">
                      <TrendingUpIcon className="w-4 h-4 text-primary" />
                      <div>
                        <p className="text-xs text-foreground-600">Type</p>
                        <p className="text-base font-semibold text-foreground capitalize">
                          {formatLabel(todaysWorkout.category)}
                        </p>
                      </div>
                    </div>
                  )}
                  {todaysWorkout.elevation_gain && (
                    <div className="flex items-center gap-2">
                      <MountainSnowIcon className="w-4 h-4 text-primary" />
                      <div>
                        <p className="text-xs text-foreground-600">Elevation</p>
                        <p className="text-base font-semibold text-foreground">
                          {todaysWorkout.elevation_gain} ft
                        </p>
                      </div>
                    </div>
                  )}
                </div>
              </div>

              {/* Action Buttons */}
              {todaysWorkout.status === 'planned' && (
                <div className="flex gap-2 mt-4">
                  <Button
                    size="md"
                    color="success"
                    className="flex-1 font-semibold"
                    startContent={<CheckCircleIcon className="w-4 h-4" aria-hidden="true" />}
                    onClick={() => handleMarkComplete(todaysWorkout)}
                    aria-label={`Mark ${formatLabel(todaysWorkout.planned_type)} as complete`}
                  >
                    Mark Complete
                  </Button>
                  <Button
                    size="md"
                    variant="bordered"
                    className="flex-1 font-semibold"
                    onClick={() => handleLogDetails(todaysWorkout)}
                    aria-label="Log details for today's workout"
                  >
                    Log Details
                  </Button>
                </div>
              )}
              {todaysWorkout.status === 'completed' && (
                <div className="flex items-center justify-center gap-2 p-3 bg-success/10 rounded-lg border border-success/20 mt-4">
                  <CheckCircleIcon className="w-5 h-5 text-success" />
                  <span className="text-base font-semibold text-success">Workout Completed!</span>
                </div>
              )}
            </CardBody>
          </Card>
        ) : (
          <Card className="border-2 border-dashed border-divider">
            <CardBody className="p-6 text-center">
              <CalendarIcon className="w-10 h-10 text-foreground-400 mx-auto mb-3" />
              <h2 className="text-lg font-semibold text-foreground mb-2">
                No workout scheduled today
              </h2>
              <p className="text-sm text-foreground-600 mb-3">
                Enjoy your rest day or check upcoming workouts
              </p>
              <Button
                as={Link}
                href="/workouts"
                color="primary"
                variant="bordered"
                size="sm"
                aria-label="View all scheduled workouts"
              >
                View All Workouts
              </Button>
            </CardBody>
          </Card>
        )}

        {/* Quick Stats - Stacked Vertically */}
        <div className="space-y-4">
          <Card className="border-t-4 border-t-success">
            <CardBody className="p-4">
              <div className="flex items-center gap-2 mb-1">
                <CheckCircleIcon className="w-5 h-5 text-success" />
                <h3 className="font-semibold text-foreground">This Week</h3>
              </div>
              <p className="text-2xl font-bold text-foreground mb-0.5">
                {dashboardMetrics.weeklyCompletionRate}%
              </p>
              <p className="text-xs text-foreground-600">completion rate</p>
            </CardBody>
          </Card>

          <Card className="border-t-4 border-t-primary">
            <CardBody className="p-4">
              <div className="flex items-center gap-2 mb-1">
                <ActivityIcon className="w-5 h-5 text-primary" />
                <h3 className="font-semibold text-foreground">Weekly Miles</h3>
              </div>
              <p className="text-2xl font-bold text-foreground mb-0.5">
                {dashboardMetrics.weeklyDistance}
              </p>
              <p className="text-xs text-foreground-600">miles completed</p>
            </CardBody>
          </Card>

          <Card className="border-t-4 border-t-warning">
            <CardBody className="p-4">
              <div className="flex items-center gap-2 mb-1">
                <TrendingUpIcon className="w-5 h-5 text-warning" />
                <h3 className="font-semibold text-foreground">Upcoming</h3>
              </div>
              <p className="text-2xl font-bold text-foreground mb-0.5">
                {dashboardMetrics.thisWeekWorkouts.length}
              </p>
              <p className="text-xs text-foreground-600">workouts this week</p>
            </CardBody>
          </Card>
        </div>
      </div>

      {/* Content Grid */}
      <div className="grid grid-cols-1 lg:grid-cols-2 gap-8">
        {/* This Week's Workouts */}
        <Card className="h-fit" data-testid="upcoming-workouts-section">
          <CardHeader className="flex justify-between items-center">
            <div className="flex items-center gap-2">
              <CalendarIcon className="w-5 h-5 text-primary" />
              <h2 className="text-xl font-bold text-foreground">This Week&apos;s Workouts</h2>
            </div>
            <Button as={Link} href="/workouts" size="sm" color="primary" variant="flat">
              View All
            </Button>
          </CardHeader>
          <CardBody>
            {dashboardMetrics.thisWeekWorkouts.length === 0 ? (
              <div className="text-center py-8">
                <ClockIcon className="mx-auto h-12 w-12 text-foreground-400 mb-4" />
                <h3 className="text-lg font-semibold text-foreground mb-2">
                  No workouts scheduled
                </h3>
                <p className="text-foreground-600">
                  Check your training plan or contact your coach
                </p>
              </div>
            ) : (
              <div className="space-y-3">
                {dashboardMetrics.thisWeekWorkouts.slice(0, 5).map(workout => (
                  <Card
                    key={workout.id}
                    className="border border-divider hover:shadow-md transition-shadow"
                  >
                    <CardBody className="p-4">
                      <div className="flex justify-between items-start mb-2">
                        <div className="flex items-center gap-3">
                          {getWorkoutTypeIcon(workout.planned_type)}
                          <div>
                            <h3 className="font-semibold text-foreground capitalize">
                              {formatLabel(workout.planned_type)}
                            </h3>
                            <div className="flex items-center gap-3 mt-1">
                              <span className="text-sm text-foreground-600">
                                {new Date(workout.date).toLocaleDateString(userLocale, {
                                  weekday: 'short',
                                  month: 'short',
                                  day: 'numeric',
                                })}
                              </span>
                              {workout.planned_distance && (
                                <span className="text-sm text-foreground-600">
                                  {workout.planned_distance} mi
                                </span>
                              )}
                            </div>
                          </div>
                        </div>
                        <Chip
                          size="sm"
                          color={workout.status === 'completed' ? 'success' : 'default'}
                          variant="flat"
                        >
                          {workout.status === 'completed' ? 'Done' : 'Planned'}
                        </Chip>
                      </div>
                    </CardBody>
                  </Card>
                ))}
              </div>
            )}
          </CardBody>
        </Card>

<<<<<<< HEAD
        {/* Integration Widgets */}
        <div className="grid grid-cols-1 lg:grid-cols-2 gap-6">
          <StravaDashboardWidget />
          <GarminDashboardWidget />
=======
        {/* Right Column - Coach & Strava */}
        <div className="space-y-8">
          {/* My Coach */}
          <Card className="h-fit" data-testid="coaches-section">
            <CardHeader className="flex justify-between items-center">
              <div className="flex items-center gap-2">
                <MountainSnowIcon className="w-5 h-5 text-primary" />
                <h2 className="text-xl font-bold text-foreground">My Coach</h2>
              </div>
              <Button
                as={Link}
                href="/relationships"
                size="sm"
                color="primary"
                variant="flat"
                data-testid="find-coach-button"
              >
                Find Coach
              </Button>
            </CardHeader>
            <CardBody>
              {coachRelationships.length === 0 ? (
                <div className="text-center py-8">
                  <MountainSnowIcon className="mx-auto h-12 w-12 text-foreground-400 mb-4" />
                  <h3 className="text-lg font-semibold text-foreground mb-2">No coach assigned</h3>
                  <p className="text-foreground-600 mb-4">
                    Connect with an experienced coach to guide your training
                  </p>
                  <Button
                    as={Link}
                    href="/relationships"
                    color="primary"
                    size="sm"
                    data-testid="find-coach-cta-button"
                  >
                    Find a Coach
                  </Button>
                </div>
              ) : (
                <div className="space-y-3">
                  {coachRelationships.map(relationship => (
                    <Card
                      key={relationship.id}
                      className="border border-divider hover:shadow-md transition-shadow"
                    >
                      <CardBody className="p-4">
                        <div className="flex items-center gap-3 mb-3">
                          <div className="w-12 h-12 bg-secondary rounded-full flex items-center justify-center text-white font-semibold text-lg">
                            {(relationship.other_party.full_name || 'C').charAt(0)}
                          </div>
                          <div className="flex-1">
                            <h3 className="font-semibold text-foreground text-lg">
                              {relationship.other_party.full_name || relationship.other_party.name}
                            </h3>
                            <p className="text-sm text-foreground-600">
                              {relationship.other_party.email}
                            </p>
                          </div>
                        </div>
                        <Button
                          as={Link}
                          href={`/chat/${relationship.other_party.id}`}
                          color="primary"
                          className="w-full"
                          startContent={<MessageSquareIcon className="w-4 h-4" />}
                        >
                          Send Message
                        </Button>
                      </CardBody>
                    </Card>
                  ))}
                </div>
              )}
            </CardBody>
          </Card>

          {/* Strava Integration Widget */}
          <StravaDashboardWidget />
>>>>>>> a845075f
        </div>
      </div>

      {/* Workout Log Modal */}
      {uiState.selectedWorkout && (
        <WorkoutLogModal
          isOpen={uiState.showLogWorkout}
          onClose={handleWorkoutModalClose}
          onSuccess={handleWorkoutSuccess}
          workout={uiState.selectedWorkout}
          defaultToComplete={uiState.defaultToComplete}
        />
      )}
    </div>
  )
}

// Memoize the component to prevent unnecessary re-renders
export default memo(RunnerDashboard)<|MERGE_RESOLUTION|>--- conflicted
+++ resolved
@@ -500,13 +500,7 @@
           </CardBody>
         </Card>
 
-<<<<<<< HEAD
-        {/* Integration Widgets */}
-        <div className="grid grid-cols-1 lg:grid-cols-2 gap-6">
-          <StravaDashboardWidget />
-          <GarminDashboardWidget />
-=======
-        {/* Right Column - Coach & Strava */}
+        {/* Right Column - Coach & Integrations */}
         <div className="space-y-8">
           {/* My Coach */}
           <Card className="h-fit" data-testid="coaches-section">
@@ -582,9 +576,11 @@
             </CardBody>
           </Card>
 
-          {/* Strava Integration Widget */}
-          <StravaDashboardWidget />
->>>>>>> a845075f
+          {/* Integration Widgets */}
+          <div className="grid grid-cols-1 xl:grid-cols-2 gap-6">
+            <StravaDashboardWidget />
+            <GarminDashboardWidget />
+          </div>
         </div>
       </div>
 
