'use client'

import {
  Badge,
  Button,
  Card,
  CardBody,
  Input,
  Modal,
  ModalBody,
  ModalContent,
  ModalFooter,
  ModalHeader,
  Select,
  SelectItem,
  Slider,
  Tab,
  Tabs,
  Textarea,
} from '@heroui/react'
import { zodResolver } from '@hookform/resolvers/zod'
import { useAtom, useAtomValue } from 'jotai'
import {
  Activity,
  AlertCircle,
  Calendar,
  Clock,
  Heart,
  MapPin,
  Mountain,
  Save,
  Target,
  TrendingUp,
  User,
  Zap,
} from 'lucide-react'
import { z } from 'zod'

import { memo, useCallback, useEffect, useMemo, useState } from 'react'
import { Controller, useForm } from 'react-hook-form'

<<<<<<< HEAD
import { useUnitConverter } from '@/hooks/useUnitConverter'
import { stravaStateAtom, workoutLogFormAtom } from '@/lib/atoms/index'
=======
import { useTypedPostHogEvent } from '@/hooks/usePostHogIdentify'
import type { TerrainType, WorkoutType } from '@/lib/analytics/event-types'
import { ANALYTICS_EVENTS } from '@/lib/analytics/events'
import { stravaStateAtom, userAtom, workoutLogFormAtom } from '@/lib/atoms/index'
>>>>>>> ccec353c
import { createLogger } from '@/lib/logger'
import type { Workout } from '@/lib/supabase'
import type { StravaActivity } from '@/types/strava'

const logger = createLogger('EnhancedWorkoutLogModal')

/**
 * Normalizes user-facing workout type labels to canonical WorkoutType values
 * Maps UI labels like "Easy Run" to analytics types like 'easy'
 *
 * @param label - User-facing workout type label
 * @returns Normalized WorkoutType or undefined if unknown
 */
function normalizeWorkoutType(label: string | undefined | null): WorkoutType | undefined {
  if (!label) return undefined

  const normalizedLabel = label.toLowerCase().trim()

  const typeMap: Record<string, WorkoutType> = {
    'easy run': 'easy',
    easy: 'easy',
    'tempo run': 'tempo',
    tempo: 'tempo',
    'interval training': 'interval',
    intervals: 'interval',
    interval: 'interval',
    'long run': 'long_run',
    'race simulation': 'race_simulation',
    race: 'race_simulation',
    recovery: 'recovery',
    'recovery run': 'recovery',
    'speed work': 'speed_work',
    speed: 'speed_work',
  }

  return typeMap[normalizedLabel]
}

/**
 * Normalizes terrain type values to canonical TerrainType
 *
 * @param terrain - Raw terrain type value
 * @returns Normalized TerrainType or undefined if unknown
 */
function normalizeTerrainType(terrain: string | undefined | null): TerrainType | undefined {
  if (!terrain) return undefined

  const validTerrains: TerrainType[] = ['road', 'trail', 'track', 'treadmill', 'mixed']
  const normalized = terrain.toLowerCase().trim() as TerrainType

  return validTerrains.includes(normalized) ? normalized : undefined
}

// Enhanced Zod schema with additional fields
const enhancedWorkoutLogSchema = z.object({
  status: z.enum(['completed', 'skipped', 'planned']),
  actualType: z.string().optional(),
  category: z
    .enum([
      'easy',
      'tempo',
      'interval',
      'long_run',
      'race_simulation',
      'recovery',
      'strength',
      'cross_training',
      'rest',
    ])
    .nullable()
    .optional(),
  intensity: z
    .number()
    .min(1, { message: 'Intensity must be at least 1' })
    .max(10, { message: 'Intensity must be at most 10' })
    .nullable()
    .optional(),
  effort: z
    .number()
    .min(1, { message: 'Effort must be at least 1' })
    .max(10, { message: 'Effort must be at most 10' })
    .nullable()
    .optional(),
  enjoyment: z
    .number()
    .min(1, { message: 'Enjoyment must be at least 1' })
    .max(10, { message: 'Enjoyment must be at most 10' })
    .nullable()
    .optional(),
  terrain: z.enum(['road', 'trail', 'track', 'treadmill']).nullable().optional(),
  elevationGain: z
    .number()
    .min(0, { message: 'Elevation gain must be non-negative' })
    .nullable()
    .optional(),
  actualDistance: z
    .number()
    .min(0, { message: 'Distance must be non-negative' })
    .nullable()
    .optional(),
  actualDuration: z
    .number()
    .min(0, { message: 'Duration must be non-negative' })
    .nullable()
    .optional(),
  avgHeartRate: z
    .number()
    .min(40, { message: 'Heart rate too low' })
    .max(220, { message: 'Heart rate too high' })
    .nullable()
    .optional(),
  maxHeartRate: z
    .number()
    .min(40, { message: 'Heart rate too low' })
    .max(220, { message: 'Heart rate too high' })
    .nullable()
    .optional(),
  avgPace: z.string().optional(), // Format: "MM:SS"
  temperature: z
    .number()
    .min(-40, { message: 'Temperature too low' })
    .max(130, { message: 'Temperature too high' })
    .nullable()
    .optional(),
  humidity: z
    .number()
    .min(0, { message: 'Humidity must be at least 0' })
    .max(100, { message: 'Humidity must be at most 100' })
    .nullable()
    .optional(),
  windConditions: z
    .enum(['none', 'light', 'moderate', 'strong', 'very_strong'])
    .nullable()
    .optional(),
  location: z.string().max(200, { message: 'Location must be at most 200 characters' }).optional(),
  workoutNotes: z
    .string()
    .max(2000, { message: 'Notes must be at most 2000 characters' })
    .optional(),
  injuryNotes: z
    .string()
    .max(1000, { message: 'Injury notes must be at most 1000 characters' })
    .optional(),
  energyLevel: z
    .number()
    .min(1, { message: 'Energy level must be at least 1' })
    .max(10, { message: 'Energy level must be at most 10' })
    .nullable()
    .optional(),
  sleepQuality: z
    .number()
    .min(1, { message: 'Sleep quality must be at least 1' })
    .max(10, { message: 'Sleep quality must be at most 10' })
    .nullable()
    .optional(),
  nutritionNotes: z
    .string()
    .max(500, { message: 'Nutrition notes must be at most 500 characters' })
    .optional(),
  gearNotes: z
    .string()
    .max(500, { message: 'Gear notes must be at most 500 characters' })
    .optional(),
})

type EnhancedWorkoutLogForm = z.infer<typeof enhancedWorkoutLogSchema>

interface EnhancedWorkoutLogModalProps {
  isOpen: boolean
  onClose: () => void
  onSuccess: () => void
  workout: Workout
  defaultToComplete?: boolean
}

/**
 * Enhanced workout logging modal with multi-tab interface
 *
 * Features:
 * - Multi-tab organization (Basic, Performance, Environment, Recovery)
 * - Rich form fields with sliders and advanced inputs
 * - Strava integration hints and data sync
 * - Visual feedback and validation
 * - Mountain Peak design consistency
 * - Real-time form validation
 */
const EnhancedWorkoutLogModal = memo(
  ({
    isOpen,
    onClose,
    onSuccess,
    workout,
    defaultToComplete = false,
  }: EnhancedWorkoutLogModalProps) => {
    const [formState, setFormState] = useAtom(workoutLogFormAtom)
    const [stravaState] = useAtom(stravaStateAtom)
    const user = useAtomValue(userAtom) // Read-only, no setter needed
    const [activeTab, setActiveTab] = useState('basic')
<<<<<<< HEAD
    const converter = useUnitConverter()
=======
    const trackEvent = useTypedPostHogEvent()
>>>>>>> ccec353c

    // React Hook Form setup with enhanced schema
    const {
      control,
      handleSubmit,
      reset,
      watch,
      setValue,
      formState: { isSubmitting },
    } = useForm<EnhancedWorkoutLogForm>({
      resolver: zodResolver(enhancedWorkoutLogSchema),
      defaultValues: {
        status:
          defaultToComplete && workout.status !== 'completed'
            ? 'completed'
            : workout.status || 'planned',
        actualType: workout.actual_type || workout.planned_type || '',
        category: workout.category || undefined,
        intensity: workout.intensity || undefined,
        terrain: workout.terrain || undefined,
        elevationGain: workout.elevation_gain || undefined,
        actualDistance: workout.actual_distance || undefined,
        actualDuration: workout.actual_duration || undefined,
        workoutNotes: workout.workout_notes || '',
        injuryNotes: workout.injury_notes || '',
        effort: undefined,
        enjoyment: undefined,
        avgHeartRate: undefined,
        maxHeartRate: undefined,
        avgPace: '',
        temperature: undefined,
        humidity: undefined,
        windConditions: undefined,
        location: '',
        energyLevel: undefined,
        sleepQuality: undefined,
        nutritionNotes: '',
        gearNotes: '',
      },
    })

    const watchedStatus = watch('status')
    const watchedDistance = watch('actualDistance')
    const watchedDuration = watch('actualDuration')

    // Calculate average pace from distance and duration
    const calculatedPace = useMemo(() => {
      if (watchedDistance && watchedDuration && watchedDistance > 0) {
        const paceInMinutes = watchedDuration / watchedDistance
        const minutes = Math.floor(paceInMinutes)
        const seconds = Math.round((paceInMinutes - minutes) * 60)
        return `${minutes}:${seconds.toString().padStart(2, '0')}`
      }
      return ''
    }, [watchedDistance, watchedDuration])

    // Update pace field when distance/duration changes
    useEffect(() => {
      if (calculatedPace) {
        setValue('avgPace', calculatedPace)
      }
    }, [calculatedPace, setValue])

    // Reset form when modal opens
    useEffect(() => {
      if (isOpen) {
        reset({
          status:
            defaultToComplete && workout.status !== 'completed'
              ? 'completed'
              : workout.status || 'planned',
          actualType: workout.actual_type || workout.planned_type || '',
          category: workout.category || undefined,
          intensity: workout.intensity || undefined,
          terrain: workout.terrain || undefined,
          elevationGain: workout.elevation_gain || undefined,
          actualDistance: workout.actual_distance || undefined,
          actualDuration: workout.actual_duration || undefined,
          workoutNotes: workout.workout_notes || '',
          injuryNotes: workout.injury_notes || '',
        })
        setActiveTab('basic')
      }
    }, [workout, isOpen, reset, defaultToComplete])

    // Check if there are Strava activities that might match this workout
    const potentialStravaMatch = useMemo(() => {
      if (!stravaState.activities || !workout.date) return null

      const workoutDate = workout.date
      return stravaState.activities.find((activity: StravaActivity) => {
        const activityDate = new Date(activity.start_date).toISOString().split('T')[0]
        return activityDate === workoutDate && activity.type === 'Run'
      })
    }, [stravaState.activities, workout.date])

    // Handle form submission
    const onSubmit = useCallback(
      async (data: EnhancedWorkoutLogForm) => {
        setFormState(prev => ({ ...prev, loading: true, error: '' }))

        try {
          const payload = {
            actualType: data.actualType,
            actualDistance: data.actualDistance,
            actualDuration: data.actualDuration,
            workoutNotes: data.workoutNotes,
            injuryNotes: data.injuryNotes,
            status: data.status,
            category: data.category,
            intensity: data.intensity,
            terrain: data.terrain,
            elevation_gain: data.elevationGain,
            // Extended fields - would need API endpoint updates to save these
            effort: data.effort,
            enjoyment: data.enjoyment,
            avg_heart_rate: data.avgHeartRate,
            max_heart_rate: data.maxHeartRate,
            avg_pace: data.avgPace,
            temperature: data.temperature,
            humidity: data.humidity,
            wind_conditions: data.windConditions,
            location: data.location,
            energy_level: data.energyLevel,
            sleep_quality: data.sleepQuality,
            nutrition_notes: data.nutritionNotes,
            gear_notes: data.gearNotes,
          }

          logger.info('Submitting enhanced workout log update:', { workoutId: workout.id, payload })

          const response = await fetch(`/api/workouts/${workout.id}`, {
            method: 'PATCH',
            headers: {
              'Content-Type': 'application/json',
            },
            credentials: 'same-origin',
            body: JSON.stringify(payload),
          })

          if (response.ok) {
            logger.info('Enhanced workout updated successfully')

            // Track workout completion event in PostHog (type-safe)
            // Only emit event if user is authenticated (don't track with empty userId)
            if (user?.id) {
              trackEvent(ANALYTICS_EVENTS.WORKOUT_LOGGED, {
                workoutId: workout.id,
                status: data.status as 'planned' | 'completed' | 'skipped',
                workoutType: normalizeWorkoutType(data.actualType || workout.planned_type),
                distance: data.actualDistance ?? undefined,
                duration: data.actualDuration ?? undefined,
                // Perceived effort from the dedicated slider (1-10 scale)
                effort: data.effort ?? undefined,
                terrainType: normalizeTerrainType(data.terrain),
                elevationGain: data.elevationGain ?? undefined,
                userId: user.id,
              })
            } else {
              logger.warn('Skipping WORKOUT_LOGGED event - user not authenticated')
            }

            setFormState(prev => ({ ...prev, loading: false, error: '' }))
            reset()
            onSuccess()
            onClose()
          } else {
            const errorData = await response.json()
            logger.error('Failed to update enhanced workout:', errorData)
            setFormState(prev => ({
              ...prev,
              loading: false,
              error: errorData.error || 'Failed to update workout',
            }))
          }
        } catch (error) {
          logger.error('Error updating enhanced workout:', error)
          setFormState(prev => ({
            ...prev,
            loading: false,
            error: 'An error occurred. Please try again.',
          }))
        }
      },
      [
        workout.id,
        workout.planned_type,
        setFormState,
        reset,
        onSuccess,
        onClose,
        trackEvent,
        user?.id, // Required for analytics tracking
      ]
    )

    // Handle Strava data import
    const handleImportStravaData = useCallback(() => {
      if (potentialStravaMatch) {
        logger.info('Importing Strava data into workout log', {
          activityId: potentialStravaMatch.id,
          workoutId: workout.id,
        })

        setValue('actualDistance', Number((potentialStravaMatch.distance / 1609.34).toFixed(2)))
        setValue('actualDuration', Math.round(potentialStravaMatch.moving_time / 60))
        setValue('elevationGain', Math.round(potentialStravaMatch.total_elevation_gain || 0))
        setValue(
          'location',
          potentialStravaMatch.location_city || potentialStravaMatch.location_state || ''
        )
        setValue('status', 'completed')

        // Switch to basic tab to show imported data
        setActiveTab('basic')
      }
    }, [potentialStravaMatch, setValue, workout.id])

    return (
      <Modal
        isOpen={isOpen}
        onClose={onClose}
        size="4xl"
        scrollBehavior="inside"
        className="max-h-[95vh]"
      >
        <ModalContent>
          <ModalHeader className="flex flex-col gap-2">
            <div className="flex items-center justify-between">
              <h2 className="text-2xl font-bold text-foreground">Log Workout</h2>
              {potentialStravaMatch && (
                <Button
                  size="sm"
                  color="success"
                  variant="flat"
                  onPress={handleImportStravaData}
                  startContent={<Activity className="h-4 w-4" />}
                >
                  Import from Strava
                </Button>
              )}
            </div>

            {/* Planned workout summary */}
            <Card className="bg-primary/5 border-primary/20">
              <CardBody className="p-4">
                <div className="flex items-center gap-4">
                  <div className="flex items-center gap-2">
                    <Calendar className="h-4 w-4 text-primary" />
                    <span className="text-sm font-medium">
                      {new Date(workout.date).toLocaleDateString('en-US', {
                        weekday: 'short',
                        month: 'short',
                        day: 'numeric',
                      })}
                    </span>
                  </div>
                  <div className="flex items-center gap-2">
                    <Target className="h-4 w-4 text-primary" />
                    <span className="text-sm font-medium">{workout.planned_type}</span>
                  </div>
                  {workout.planned_distance && (
                    <div className="flex items-center gap-2">
                      <MapPin className="h-4 w-4 text-primary" />
                      <span className="text-sm">
                        {converter.distance(Number(workout.planned_distance), 'miles')}
                      </span>
                    </div>
                  )}
                  {workout.planned_duration && (
                    <div className="flex items-center gap-2">
                      <Clock className="h-4 w-4 text-primary" />
                      <span className="text-sm">{workout.planned_duration} min</span>
                    </div>
                  )}
                </div>
              </CardBody>
            </Card>
          </ModalHeader>

          <form onSubmit={handleSubmit(onSubmit)}>
            <ModalBody className="p-0">
              {formState.error && (
                <div className="mx-6 mt-4 bg-danger/10 border border-danger/20 text-danger px-4 py-3 rounded-lg">
                  <div className="flex items-center gap-2">
                    <AlertCircle className="h-4 w-4" />
                    {formState.error}
                  </div>
                </div>
              )}

              <Tabs
                aria-label="Workout logging tabs"
                className="px-6 pt-4"
                selectedKey={activeTab}
                onSelectionChange={key => setActiveTab(key as string)}
              >
                <Tab
                  key="basic"
                  title={
                    <div className="flex items-center gap-2">
                      <Target className="h-4 w-4" />
                      Basic Info
                    </div>
                  }
                >
                  <div className="space-y-6 py-4">
                    {/* Status */}
                    <Controller
                      name="status"
                      control={control}
                      render={({ field, fieldState }) => (
                        <Select
                          label="Status"
                          isRequired
                          selectedKeys={field.value ? [field.value] : []}
                          onSelectionChange={keys => {
                            const selectedStatus = Array.from(keys).join('') as
                              | 'completed'
                              | 'skipped'
                              | 'planned'
                            field.onChange(selectedStatus)
                          }}
                          isInvalid={!!fieldState.error}
                          errorMessage={fieldState.error?.message}
                          items={[
                            { id: 'completed', name: 'Completed' },
                            { id: 'skipped', name: 'Skipped' },
                            { id: 'planned', name: 'Planned' },
                          ]}
                        >
                          {item => <SelectItem key={item.id}>{item.name}</SelectItem>}
                        </Select>
                      )}
                    />

                    {watchedStatus === 'completed' && (
                      <>
                        {/* Basic metrics grid */}
                        <div className="grid grid-cols-1 md:grid-cols-2 gap-4">
                          <Controller
                            name="actualDistance"
                            control={control}
                            render={({ field, fieldState }) => (
                              <Input
                                {...field}
                                type="number"
                                label="Distance (miles)"
                                placeholder="e.g., 6.2"
                                step="0.1"
                                min="0"
                                value={field.value?.toString() || ''}
                                onChange={e =>
                                  field.onChange(
                                    e.target.value ? Number(e.target.value) : undefined
                                  )
                                }
                                isInvalid={!!fieldState.error}
                                errorMessage={fieldState.error?.message}
                                startContent={<MapPin className="h-4 w-4 text-default-400" />}
                              />
                            )}
                          />

                          <Controller
                            name="actualDuration"
                            control={control}
                            render={({ field, fieldState }) => (
                              <Input
                                {...field}
                                type="number"
                                label="Duration (minutes)"
                                placeholder="e.g., 45"
                                min="0"
                                value={field.value?.toString() || ''}
                                onChange={e =>
                                  field.onChange(
                                    e.target.value ? Number(e.target.value) : undefined
                                  )
                                }
                                isInvalid={!!fieldState.error}
                                errorMessage={fieldState.error?.message}
                                startContent={<Clock className="h-4 w-4 text-default-400" />}
                              />
                            )}
                          />
                        </div>

                        {/* Calculated pace display */}
                        {calculatedPace && watchedDistance && (
                          <div className="flex items-center gap-2 p-3 bg-success/10 rounded-lg">
                            <TrendingUp className="h-4 w-4 text-success" />
                            <span className="text-sm text-success font-medium">
                              Average Pace:{' '}
                              {converter.pace(Number(watchedDuration) / watchedDistance)}
                            </span>
                          </div>
                        )}

                        {/* Type and Category */}
                        <div className="grid grid-cols-1 md:grid-cols-2 gap-4">
                          <Controller
                            name="actualType"
                            control={control}
                            render={({ field, fieldState }) => (
                              <Select
                                label="Actual Workout Type"
                                selectedKeys={field.value ? [field.value] : []}
                                onSelectionChange={keys => {
                                  const selectedType = Array.from(keys).join('')
                                  field.onChange(selectedType)
                                }}
                                isInvalid={!!fieldState.error}
                                errorMessage={fieldState.error?.message}
                                items={[
                                  { id: 'Easy Run', name: 'Easy Run' },
                                  { id: 'Long Run', name: 'Long Run' },
                                  { id: 'Tempo Run', name: 'Tempo Run' },
                                  { id: 'Interval Training', name: 'Interval Training' },
                                  { id: 'Fartlek', name: 'Fartlek' },
                                  { id: 'Hill Training', name: 'Hill Training' },
                                  { id: 'Recovery Run', name: 'Recovery Run' },
                                  { id: 'Cross Training', name: 'Cross Training' },
                                  { id: 'Strength Training', name: 'Strength Training' },
                                ]}
                              >
                                {item => <SelectItem key={item.id}>{item.name}</SelectItem>}
                              </Select>
                            )}
                          />

                          <Controller
                            name="terrain"
                            control={control}
                            render={({ field, fieldState }) => (
                              <Select
                                label="Terrain"
                                selectedKeys={field.value ? [field.value] : []}
                                onSelectionChange={keys => {
                                  const selectedTerrain = Array.from(keys)[0] as
                                    | 'road'
                                    | 'trail'
                                    | 'track'
                                    | 'treadmill'
                                    | ''
                                  field.onChange(selectedTerrain || undefined)
                                }}
                                placeholder="Select terrain..."
                                isInvalid={!!fieldState.error}
                                errorMessage={fieldState.error?.message}
                                items={[
                                  { id: 'road', name: 'Road' },
                                  { id: 'trail', name: 'Trail' },
                                  { id: 'track', name: 'Track' },
                                  { id: 'treadmill', name: 'Treadmill' },
                                ]}
                              >
                                {item => <SelectItem key={item.id}>{item.name}</SelectItem>}
                              </Select>
                            )}
                          />
                        </div>

                        {/* Location */}
                        <Controller
                          name="location"
                          control={control}
                          render={({ field, fieldState }) => (
                            <Input
                              {...field}
                              label="Location"
                              placeholder="e.g., Central Park, NYC"
                              isInvalid={!!fieldState.error}
                              errorMessage={fieldState.error?.message}
                              startContent={<MapPin className="h-4 w-4 text-default-400" />}
                            />
                          )}
                        />
                      </>
                    )}
                  </div>
                </Tab>

                <Tab
                  key="performance"
                  title={
                    <div className="flex items-center gap-2">
                      <Zap className="h-4 w-4" />
                      Performance
                    </div>
                  }
                >
                  <div className="space-y-6 py-4">
                    {watchedStatus === 'completed' && (
                      <>
                        {/* Intensity and Effort Sliders */}
                        <div className="grid grid-cols-1 md:grid-cols-2 gap-6">
                          <Controller
                            name="intensity"
                            control={control}
                            render={({ field }) => (
                              <div className="space-y-2">
                                <div className="flex items-center gap-2">
                                  <Target className="h-4 w-4 text-warning" />
                                  <label className="text-sm font-medium">Intensity Level</label>
                                  {field.value && (
                                    <Badge color="warning" size="sm">
                                      {field.value}/10
                                    </Badge>
                                  )}
                                </div>
                                <Slider
                                  size="sm"
                                  step={1}
                                  minValue={1}
                                  maxValue={10}
                                  value={field.value ? [field.value] : [5]}
                                  onChange={value =>
                                    field.onChange(Array.isArray(value) ? value[0] : value)
                                  }
                                  className="max-w-md"
                                  color="warning"
                                />
                                <p className="text-xs text-foreground-600">
                                  How hard was the planned effort?
                                </p>
                              </div>
                            )}
                          />

                          <Controller
                            name="effort"
                            control={control}
                            render={({ field }) => (
                              <div className="space-y-2">
                                <div className="flex items-center gap-2">
                                  <TrendingUp className="h-4 w-4 text-danger" />
                                  <label className="text-sm font-medium">Perceived Effort</label>
                                  {field.value && (
                                    <Badge color="danger" size="sm">
                                      {field.value}/10
                                    </Badge>
                                  )}
                                </div>
                                <Slider
                                  size="sm"
                                  step={1}
                                  minValue={1}
                                  maxValue={10}
                                  value={field.value ? [field.value] : [5]}
                                  onChange={value =>
                                    field.onChange(Array.isArray(value) ? value[0] : value)
                                  }
                                  className="max-w-md"
                                  color="danger"
                                />
                                <p className="text-xs text-foreground-600">
                                  How hard did it actually feel?
                                </p>
                              </div>
                            )}
                          />
                        </div>

                        {/* Heart Rate */}
                        <div className="grid grid-cols-1 md:grid-cols-2 gap-4">
                          <Controller
                            name="avgHeartRate"
                            control={control}
                            render={({ field, fieldState }) => (
                              <Input
                                {...field}
                                type="number"
                                label="Average Heart Rate"
                                placeholder="e.g., 150"
                                min="40"
                                max="220"
                                value={field.value?.toString() || ''}
                                onChange={e =>
                                  field.onChange(
                                    e.target.value ? Number(e.target.value) : undefined
                                  )
                                }
                                isInvalid={!!fieldState.error}
                                errorMessage={fieldState.error?.message}
                                startContent={<Heart className="h-4 w-4 text-danger" />}
                                endContent={<span className="text-sm text-default-400">bpm</span>}
                              />
                            )}
                          />

                          <Controller
                            name="maxHeartRate"
                            control={control}
                            render={({ field, fieldState }) => (
                              <Input
                                {...field}
                                type="number"
                                label="Max Heart Rate"
                                placeholder="e.g., 175"
                                min="40"
                                max="220"
                                value={field.value?.toString() || ''}
                                onChange={e =>
                                  field.onChange(
                                    e.target.value ? Number(e.target.value) : undefined
                                  )
                                }
                                isInvalid={!!fieldState.error}
                                errorMessage={fieldState.error?.message}
                                startContent={<Heart className="h-4 w-4 text-danger" />}
                                endContent={<span className="text-sm text-default-400">bpm</span>}
                              />
                            )}
                          />
                        </div>

                        {/* Elevation */}
                        <Controller
                          name="elevationGain"
                          control={control}
                          render={({ field, fieldState }) => (
                            <Input
                              {...field}
                              type="number"
                              label="Elevation Gain"
                              placeholder="e.g., 500"
                              min="0"
                              value={field.value?.toString() || ''}
                              onChange={e =>
                                field.onChange(e.target.value ? Number(e.target.value) : undefined)
                              }
                              isInvalid={!!fieldState.error}
                              errorMessage={fieldState.error?.message}
                              startContent={<Mountain className="h-4 w-4 text-success" />}
                              endContent={<span className="text-sm text-default-400">ft</span>}
                            />
                          )}
                        />

                        {/* Enjoyment Slider */}
                        <Controller
                          name="enjoyment"
                          control={control}
                          render={({ field }) => (
                            <div className="space-y-2">
                              <div className="flex items-center gap-2">
                                <span className="text-xl">😊</span>
                                <label className="text-sm font-medium">Enjoyment Level</label>
                                {field.value && (
                                  <Badge color="success" size="sm">
                                    {field.value}/10
                                  </Badge>
                                )}
                              </div>
                              <Slider
                                size="sm"
                                step={1}
                                minValue={1}
                                maxValue={10}
                                value={field.value ? [field.value] : [7]}
                                onChange={value =>
                                  field.onChange(Array.isArray(value) ? value[0] : value)
                                }
                                className="max-w-md"
                                color="success"
                              />
                              <p className="text-xs text-foreground-600">
                                How much did you enjoy this workout?
                              </p>
                            </div>
                          )}
                        />
                      </>
                    )}
                  </div>
                </Tab>

                <Tab
                  key="environment"
                  title={
                    <div className="flex items-center gap-2">
                      <span className="text-sm">🌤️</span>
                      Environment
                    </div>
                  }
                >
                  <div className="space-y-6 py-4">
                    {watchedStatus === 'completed' && (
                      <>
                        {/* Weather conditions */}
                        <div className="grid grid-cols-1 md:grid-cols-3 gap-4">
                          <Controller
                            name="temperature"
                            control={control}
                            render={({ field, fieldState }) => (
                              <Input
                                {...field}
                                type="number"
                                label="Temperature"
                                placeholder="e.g., 65"
                                min="-40"
                                max="130"
                                value={field.value?.toString() || ''}
                                onChange={e =>
                                  field.onChange(
                                    e.target.value ? Number(e.target.value) : undefined
                                  )
                                }
                                isInvalid={!!fieldState.error}
                                errorMessage={fieldState.error?.message}
                                startContent={<span className="text-sm">🌡️</span>}
                                endContent={<span className="text-sm text-default-400">°F</span>}
                              />
                            )}
                          />

                          <Controller
                            name="humidity"
                            control={control}
                            render={({ field, fieldState }) => (
                              <Input
                                {...field}
                                type="number"
                                label="Humidity"
                                placeholder="e.g., 65"
                                min="0"
                                max="100"
                                value={field.value?.toString() || ''}
                                onChange={e =>
                                  field.onChange(
                                    e.target.value ? Number(e.target.value) : undefined
                                  )
                                }
                                isInvalid={!!fieldState.error}
                                errorMessage={fieldState.error?.message}
                                startContent={<span className="text-sm">💧</span>}
                                endContent={<span className="text-sm text-default-400">%</span>}
                              />
                            )}
                          />

                          <Controller
                            name="windConditions"
                            control={control}
                            render={({ field, fieldState }) => (
                              <Select
                                label="Wind Conditions"
                                selectedKeys={field.value ? [field.value] : []}
                                onSelectionChange={keys => {
                                  const selectedWind = Array.from(keys)[0] as
                                    | 'none'
                                    | 'light'
                                    | 'moderate'
                                    | 'strong'
                                    | 'very_strong'
                                    | ''
                                  field.onChange(selectedWind || undefined)
                                }}
                                placeholder="Select wind..."
                                isInvalid={!!fieldState.error}
                                errorMessage={fieldState.error?.message}
                                items={[
                                  { id: 'none', name: 'None' },
                                  { id: 'light', name: 'Light Breeze' },
                                  { id: 'moderate', name: 'Moderate' },
                                  { id: 'strong', name: 'Strong' },
                                  { id: 'very_strong', name: 'Very Strong' },
                                ]}
                              >
                                {item => <SelectItem key={item.id}>{item.name}</SelectItem>}
                              </Select>
                            )}
                          />
                        </div>
                      </>
                    )}
                  </div>
                </Tab>

                <Tab
                  key="notes"
                  title={
                    <div className="flex items-center gap-2">
                      <User className="h-4 w-4" />
                      Notes & Recovery
                    </div>
                  }
                >
                  <div className="space-y-6 py-4">
                    {/* Recovery metrics */}
                    <div className="grid grid-cols-1 md:grid-cols-2 gap-6">
                      <Controller
                        name="energyLevel"
                        control={control}
                        render={({ field }) => (
                          <div className="space-y-2">
                            <div className="flex items-center gap-2">
                              <Zap className="h-4 w-4 text-warning" />
                              <label className="text-sm font-medium">Energy Level</label>
                              {field.value && (
                                <Badge color="warning" size="sm">
                                  {field.value}/10
                                </Badge>
                              )}
                            </div>
                            <Slider
                              size="sm"
                              step={1}
                              minValue={1}
                              maxValue={10}
                              value={field.value ? [field.value] : [7]}
                              onChange={value =>
                                field.onChange(Array.isArray(value) ? value[0] : value)
                              }
                              className="max-w-md"
                              color="warning"
                            />
                            <p className="text-xs text-foreground-600">
                              How energetic did you feel?
                            </p>
                          </div>
                        )}
                      />

                      <Controller
                        name="sleepQuality"
                        control={control}
                        render={({ field }) => (
                          <div className="space-y-2">
                            <div className="flex items-center gap-2">
                              <span className="text-sm">😴</span>
                              <label className="text-sm font-medium">Sleep Quality</label>
                              {field.value && (
                                <Badge color="primary" size="sm">
                                  {field.value}/10
                                </Badge>
                              )}
                            </div>
                            <Slider
                              size="sm"
                              step={1}
                              minValue={1}
                              maxValue={10}
                              value={field.value ? [field.value] : [7]}
                              onChange={value =>
                                field.onChange(Array.isArray(value) ? value[0] : value)
                              }
                              className="max-w-md"
                              color="primary"
                            />
                            <p className="text-xs text-foreground-600">
                              How well did you sleep last night?
                            </p>
                          </div>
                        )}
                      />
                    </div>

                    {/* Notes sections */}
                    <Controller
                      name="workoutNotes"
                      control={control}
                      render={({ field, fieldState }) => (
                        <Textarea
                          {...field}
                          label="Workout Notes"
                          rows={4}
                          placeholder="How did the workout feel? Any observations, splits, or highlights..."
                          isInvalid={!!fieldState.error}
                          errorMessage={fieldState.error?.message}
                          description="Detailed notes about your performance and experience"
                        />
                      )}
                    />

                    <div className="grid grid-cols-1 md:grid-cols-2 gap-4">
                      <Controller
                        name="nutritionNotes"
                        control={control}
                        render={({ field, fieldState }) => (
                          <Textarea
                            {...field}
                            label="Nutrition & Fueling"
                            rows={3}
                            placeholder="What did you eat/drink before, during, after..."
                            isInvalid={!!fieldState.error}
                            errorMessage={fieldState.error?.message}
                          />
                        )}
                      />

                      <Controller
                        name="gearNotes"
                        control={control}
                        render={({ field, fieldState }) => (
                          <Textarea
                            {...field}
                            label="Gear & Equipment"
                            rows={3}
                            placeholder="Shoes, clothing, any gear issues or notes..."
                            isInvalid={!!fieldState.error}
                            errorMessage={fieldState.error?.message}
                          />
                        )}
                      />
                    </div>

                    <Controller
                      name="injuryNotes"
                      control={control}
                      render={({ field, fieldState }) => (
                        <Textarea
                          {...field}
                          label="Injury & Recovery Notes"
                          rows={2}
                          placeholder="Any aches, pains, soreness, or recovery observations..."
                          isInvalid={!!fieldState.error}
                          errorMessage={fieldState.error?.message}
                        />
                      )}
                    />
                  </div>
                </Tab>
              </Tabs>
            </ModalBody>

            <ModalFooter className="gap-3">
              <Button variant="light" onPress={onClose}>
                Cancel
              </Button>
              <Button
                type="submit"
                color="primary"
                disabled={isSubmitting || formState.loading}
                startContent={<Save className="h-4 w-4" />}
              >
                {isSubmitting || formState.loading ? 'Saving...' : 'Save Workout'}
              </Button>
            </ModalFooter>
          </form>
        </ModalContent>
      </Modal>
    )
  }
)

EnhancedWorkoutLogModal.displayName = 'EnhancedWorkoutLogModal'

export default EnhancedWorkoutLogModal<|MERGE_RESOLUTION|>--- conflicted
+++ resolved
@@ -39,15 +39,10 @@
 import { memo, useCallback, useEffect, useMemo, useState } from 'react'
 import { Controller, useForm } from 'react-hook-form'
 
-<<<<<<< HEAD
-import { useUnitConverter } from '@/hooks/useUnitConverter'
-import { stravaStateAtom, workoutLogFormAtom } from '@/lib/atoms/index'
-=======
 import { useTypedPostHogEvent } from '@/hooks/usePostHogIdentify'
 import type { TerrainType, WorkoutType } from '@/lib/analytics/event-types'
 import { ANALYTICS_EVENTS } from '@/lib/analytics/events'
 import { stravaStateAtom, userAtom, workoutLogFormAtom } from '@/lib/atoms/index'
->>>>>>> ccec353c
 import { createLogger } from '@/lib/logger'
 import type { Workout } from '@/lib/supabase'
 import type { StravaActivity } from '@/types/strava'
@@ -246,11 +241,7 @@
     const [stravaState] = useAtom(stravaStateAtom)
     const user = useAtomValue(userAtom) // Read-only, no setter needed
     const [activeTab, setActiveTab] = useState('basic')
-<<<<<<< HEAD
-    const converter = useUnitConverter()
-=======
     const trackEvent = useTypedPostHogEvent()
->>>>>>> ccec353c
 
     // React Hook Form setup with enhanced schema
     const {
@@ -515,9 +506,7 @@
                   {workout.planned_distance && (
                     <div className="flex items-center gap-2">
                       <MapPin className="h-4 w-4 text-primary" />
-                      <span className="text-sm">
-                        {converter.distance(Number(workout.planned_distance), 'miles')}
-                      </span>
+                      <span className="text-sm">{workout.planned_distance} miles</span>
                     </div>
                   )}
                   {workout.planned_duration && (
@@ -640,12 +629,11 @@
                         </div>
 
                         {/* Calculated pace display */}
-                        {calculatedPace && watchedDistance && (
+                        {calculatedPace && (
                           <div className="flex items-center gap-2 p-3 bg-success/10 rounded-lg">
                             <TrendingUp className="h-4 w-4 text-success" />
                             <span className="text-sm text-success font-medium">
-                              Average Pace:{' '}
-                              {converter.pace(Number(watchedDuration) / watchedDistance)}
+                              Average Pace: {calculatedPace} /mile
                             </span>
                           </div>
                         )}
