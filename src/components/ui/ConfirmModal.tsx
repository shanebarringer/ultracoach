--- conflicted
+++ resolved
@@ -1,6 +1,10 @@
 'use client'
 
 import { Button, Modal, ModalBody, ModalContent, ModalFooter, ModalHeader } from '@heroui/react'
+
+import { createLogger } from '@/lib/logger'
+
+const logger = createLogger('ConfirmModal')
 
 interface ConfirmModalProps {
   isOpen: boolean
@@ -31,17 +35,12 @@
     try {
       await onConfirm()
       onClose()
-<<<<<<< HEAD
     } catch (error) {
       if (onError) {
         onError(error instanceof Error ? error : new Error('Unknown error'))
       } else {
-        console.error('ConfirmModal onConfirm error:', error)
+        logger.error('ConfirmModal onConfirm error:', error)
       }
-=======
-    } catch {
-      // keep modal open; parent will surface errors via toast
->>>>>>> 61c20707
     }
   }
 
