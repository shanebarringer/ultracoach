'use client'

import { Button, Modal, ModalBody, ModalContent, ModalFooter, ModalHeader } from '@heroui/react'

import { createLogger } from '@/lib/logger'

<<<<<<< HEAD
const logger = createLogger('ConfirmModal')

=======
>>>>>>> e64e0d8f
interface ConfirmModalProps {
  isOpen: boolean
  onClose: () => void
  onConfirm: () => void | Promise<void>
  title: string
  message: string
  confirmText?: string
  cancelText?: string
  confirmColor?: 'primary' | 'secondary' | 'success' | 'warning' | 'danger'
  isLoading?: boolean
  onError?: (error: Error) => void
}

const logger = createLogger('ConfirmModal')

export default function ConfirmModal({
  isOpen,
  onClose,
  onConfirm,
  title,
  message,
  confirmText = 'Confirm',
  cancelText = 'Cancel',
  confirmColor = 'danger',
  isLoading = false,
  onError,
}: ConfirmModalProps) {
  const handleConfirm = async () => {
    try {
      await onConfirm()
      onClose()
    } catch (error) {
      if (onError) {
        onError(error instanceof Error ? error : new Error('Unknown error'))
      } else {
<<<<<<< HEAD
        logger.error('ConfirmModal onConfirm error:', error)
=======
        logger.error('ConfirmModal onConfirm error', {
          error:
            error instanceof Error
              ? { message: error.message, stack: error.stack }
              : { value: String(error) },
        })
>>>>>>> e64e0d8f
      }
    }
  }

  return (
    <Modal isOpen={isOpen} onClose={onClose} isDismissable={!isLoading} hideCloseButton={isLoading}>
      <ModalContent>
        <ModalHeader className="flex flex-col gap-1">
          <h3 className="text-lg font-semibold">{title}</h3>
        </ModalHeader>
        <ModalBody>
          <p className="text-foreground/70">{message}</p>
        </ModalBody>
        <ModalFooter>
          <Button variant="flat" onPress={onClose} isDisabled={isLoading}>
            {cancelText}
          </Button>
          <Button
            color={confirmColor}
            onPress={handleConfirm}
            isLoading={isLoading}
            isDisabled={isLoading}
          >
            {confirmText}
          </Button>
        </ModalFooter>
      </ModalContent>
    </Modal>
  )
}<|MERGE_RESOLUTION|>--- conflicted
+++ resolved
@@ -4,11 +4,8 @@
 
 import { createLogger } from '@/lib/logger'
 
-<<<<<<< HEAD
 const logger = createLogger('ConfirmModal')
 
-=======
->>>>>>> e64e0d8f
 interface ConfirmModalProps {
   isOpen: boolean
   onClose: () => void
@@ -21,8 +18,6 @@
   isLoading?: boolean
   onError?: (error: Error) => void
 }
-
-const logger = createLogger('ConfirmModal')
 
 export default function ConfirmModal({
   isOpen,
@@ -44,16 +39,12 @@
       if (onError) {
         onError(error instanceof Error ? error : new Error('Unknown error'))
       } else {
-<<<<<<< HEAD
-        logger.error('ConfirmModal onConfirm error:', error)
-=======
         logger.error('ConfirmModal onConfirm error', {
           error:
             error instanceof Error
               ? { message: error.message, stack: error.stack }
               : { value: String(error) },
         })
->>>>>>> e64e0d8f
       }
     }
   }
