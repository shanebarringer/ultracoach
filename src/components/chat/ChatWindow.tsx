--- conflicted
+++ resolved
@@ -17,11 +17,8 @@
 import { createLogger } from '@/lib/logger'
 import type { User } from '@/lib/supabase'
 import { toast } from '@/lib/toast'
-<<<<<<< HEAD
+import { formatDateConsistent } from '@/lib/utils/date'
 import { getDisplayNameFromEmail } from '@/lib/utils/user-names'
-=======
-import { formatDateConsistent } from '@/lib/utils/date'
->>>>>>> 8f88888d
 
 import ConnectionStatus from './ConnectionStatus'
 import MessageInput from './MessageInput'
