'use client'

import {
  Button,
  Input,
  Modal,
  ModalBody,
  ModalContent,
  ModalFooter,
  ModalHeader,
  Select,
  SelectItem,
  Textarea,
} from '@heroui/react'
import { zodResolver } from '@hookform/resolvers/zod'
import axios, { isAxiosError } from 'axios'
import { useAtom, useAtomValue } from 'jotai'
import { z } from 'zod'

import { Suspense, useEffect } from 'react'
import { Controller, useForm } from 'react-hook-form'

import { useTypedPostHogEvent } from '@/hooks/usePostHogIdentify'
import type {
  GoalType as AnalyticsGoalType,
  PlanType as AnalyticsPlanType,
} from '@/lib/analytics/event-types'
import { ANALYTICS_EVENTS } from '@/lib/analytics/events'
import { api } from '@/lib/api-client'
import {
  connectedRunnersAtom,
  createTrainingPlanFormAtom,
  planTemplatesAtom,
  racesAtom,
  userAtom,
} from '@/lib/atoms/index'
import { createLogger } from '@/lib/logger'
import type { PlanTemplate, Race, User } from '@/lib/supabase'
import { commonToasts } from '@/lib/toast'
import { formatDateConsistent } from '@/lib/utils/date'
import {
  GOAL_TYPES,
  GOAL_TYPE_LABELS,
  type GoalType,
  PLAN_TYPES,
  PLAN_TYPE_LABELS,
  type PlanType,
} from '@/types/training'

const logger = createLogger('CreateTrainingPlanModal')

// Zod schema for form validation
const createTrainingPlanSchema = z.object({
  title: z
    .string()
    .min(1, { message: 'Plan title is required' })
    .max(100, { message: 'Title must be at most 100 characters' }),
  description: z
    .string()
    .max(500, { message: 'Description must be at most 500 characters' })
    .optional(),
  runnerId: z.string().min(1, { message: 'Please select a runner' }),
  race_id: z.string().nullable(),
  goal_type: z.enum(GOAL_TYPES).nullable(),
  plan_type: z.enum(PLAN_TYPES).nullable(),
  targetRaceDate: z.string().optional(),
  targetRaceDistance: z.string().optional(),
  template_id: z.string().nullable(),
})

type CreateTrainingPlanForm = z.infer<typeof createTrainingPlanSchema>

interface CreateTrainingPlanModalProps {
  isOpen: boolean
  onClose: () => void
  onSuccess: () => void
}

export default function CreateTrainingPlanModal({
  isOpen,
  onClose,
  onSuccess,
}: CreateTrainingPlanModalProps) {
  const [formState, setFormState] = useAtom(createTrainingPlanFormAtom)
  const [races, setRaces] = useAtom(racesAtom)
  const [planTemplates, setPlanTemplates] = useAtom(planTemplatesAtom)
<<<<<<< HEAD
  const connectedRunners = useAtomValue(connectedRunnersAtom)
  const hasRunners = connectedRunners.length > 0
=======
  const user = useAtomValue(userAtom) // Read-only access
  const trackEvent = useTypedPostHogEvent()
>>>>>>> 2b547fee
  // Suspense handles loading of connected runners within a child field component;
  // no explicit loading flag is needed here.

  // React Hook Form setup
  const {
    control,
    handleSubmit,
    reset,
    setValue,
    watch,
    formState: { isSubmitting },
  } = useForm<CreateTrainingPlanForm>({
    resolver: zodResolver(createTrainingPlanSchema),
    defaultValues: {
      title: '',
      description: '',
      runnerId: '',
      race_id: null,
      goal_type: null,
      plan_type: null,
      targetRaceDate: '',
      targetRaceDistance: '',
      template_id: null,
    },
  })

  // Watch all form values for conditional rendering
  const formData = watch()

  // Race type is imported from '@/lib/supabase'

  const handleTemplateSelect = (templateId: string) => {
    const selectedTemplate = planTemplates.find(t => t.id === templateId)
    if (selectedTemplate) {
      setValue('title', selectedTemplate.name)
      setValue('description', selectedTemplate.description || '')
      setValue('plan_type', 'race_specific') // Assuming templates are race-specific
      setValue('targetRaceDistance', selectedTemplate.distance_category)
      // Clear race_id and targetRaceDate if a template is selected
      setValue('race_id', null)
      setValue('targetRaceDate', '')
    }
  }

  useEffect(() => {
    if (isOpen) {
      let controller: AbortController | null = null
      const fetchInitialData = async () => {
        controller = new AbortController()
        // Fetch races using API client when not already loaded
        const racesArray = Array.isArray(races) ? races : []
        if (racesArray.length === 0) {
          try {
            const response = await api.get<Race[]>('/api/races', {
              signal: controller.signal,
              suppressGlobalToast: true,
            })
            setRaces(Array.isArray(response.data) ? response.data : [])
          } catch (err) {
            // Filter out Axios cancellations (AbortController -> ERR_CANCELED)
            if (axios.isCancel(err) || (isAxiosError(err) && err.code === 'ERR_CANCELED')) return
            logger.error('Error fetching races:', err)
          }
        }

        // Fetch plan templates
        if (planTemplates.length === 0) {
          try {
            const response = await api.get<{ templates: PlanTemplate[] }>(
              '/api/training-plans/templates',
              { signal: controller.signal, suppressGlobalToast: true }
            )
            const templatesData = response.data?.templates ?? []
            setPlanTemplates(templatesData)
            logger.info(`Loaded ${templatesData.length} plan templates`)
          } catch (err) {
            if (axios.isCancel(err) || (isAxiosError(err) && err.code === 'ERR_CANCELED')) return
            logger.error('Error fetching plan templates:', err)
          }
        }
      }

      fetchInitialData()

      return () => {
        if (controller) {
          controller.abort()
        }
      }
    }
  }, [isOpen, races, planTemplates, setRaces, setPlanTemplates])

  const onSubmit = async (data: CreateTrainingPlanForm) => {
    // Short-circuit if no runners connected
    if (!hasRunners) {
      logger.warn('Attempted to create training plan without connected runners')
      return
    }

    setFormState(prev => ({ ...prev, loading: true, error: '' }))

    try {
      const payload = {
        ...data,
        targetRaceDate: data.race_id ? undefined : data.targetRaceDate,
        targetRaceDistance: data.race_id ? undefined : data.targetRaceDistance,
        template_id: data.template_id || undefined,
      }

      logger.debug('Submitting training plan creation', {
        hasTemplate: Boolean(payload.template_id),
        planType: payload.plan_type,
        raceAttached: Boolean(payload.race_id),
      })

      const response = await api.post<{ id: string }>('/api/training-plans', payload, {
        suppressGlobalToast: true,
      })

      logger.info('Training plan created successfully', response.data)

      // Track training plan creation in PostHog (type-safe) - only if user is authenticated
      if (user?.id && user?.userType) {
        // Validate plan_type and goal_type against canonical analytics types from event-types.ts
        const validAnalyticsPlanTypes: AnalyticsPlanType[] = ['custom', 'template', 'ai_generated']
        const validAnalyticsGoalTypes: AnalyticsGoalType[] = [
          'completion',
          'time',
          'placement',
          'training',
        ]

        const isPlanTypeValid = (type: string | null): type is AnalyticsPlanType =>
          type !== null && validAnalyticsPlanTypes.includes(type as AnalyticsPlanType)
        const isGoalTypeValid = (type: string | null): type is AnalyticsGoalType =>
          type !== null && validAnalyticsGoalTypes.includes(type as AnalyticsGoalType)

        const planType = isPlanTypeValid(payload.plan_type) ? payload.plan_type : 'custom'
        const goalType = isGoalTypeValid(payload.goal_type) ? payload.goal_type : 'completion'

        trackEvent(ANALYTICS_EVENTS.TRAINING_PLAN_CREATED, {
          planType,
          goalType,
          duration: undefined, // Duration not captured in form, can be added later
          raceGoal: payload.race_id ? String(payload.race_id) : undefined,
          templateId: payload.template_id ? String(payload.template_id) : undefined,
          userId: user.id,
          userType:
            user.userType === 'coach' || user.userType === 'runner' ? user.userType : 'runner',
        })
      }

      setFormState(prev => ({ ...prev, loading: false, error: '' }))
      reset() // Reset form with react-hook-form

      // Show success toast
      commonToasts.trainingPlanCreated()

      onSuccess()
      onClose()
    } catch (error) {
      // Skip logging/toasting on user-initiated cancellations
      if (axios.isCancel(error) || (isAxiosError(error) && error.code === 'ERR_CANCELED')) {
        return
      }

      let message = 'Failed to create training plan'
      if (isAxiosError(error)) {
        const data = error.response?.data as { error?: string; message?: string } | undefined
        message = data?.error || data?.message || error.message || message
      } else if (error instanceof Error) {
        message = error.message || message
      }

      logger.error('Error creating training plan:', error)
      setFormState(prev => ({
        ...prev,
        loading: false,
        error: message,
      }))

      // Show error toast (suppressing global toast via request config)
      commonToasts.trainingPlanError(message)
    }
  }

  return (
    <Modal
      isOpen={isOpen}
      onClose={onClose}
      size="4xl"
      scrollBehavior="inside"
      className="max-h-[90vh]"
    >
      <ModalContent>
        <ModalHeader className="text-xl font-bold">Create Training Plan</ModalHeader>
        <form onSubmit={handleSubmit(onSubmit)}>
          <ModalBody className="space-y-6 py-6">
            {formState.error && (
              <div className="bg-red-50 border border-red-200 text-red-700 px-4 py-3 rounded-sm">
                {formState.error}
              </div>
            )}

            <Controller
              name="template_id"
              control={control}
              render={({ field }) => (
                <Select
                  label="Select Template (Optional)"
                  selectedKeys={field.value ? [field.value] : []}
                  onSelectionChange={keys => {
                    const selectedTemplateId = Array.from(keys).join('')
                    field.onChange(selectedTemplateId || null)
                    handleTemplateSelect(selectedTemplateId)
                  }}
                  placeholder="Choose a plan template..."
                  items={[{ id: '', name: 'Start from scratch' }, ...planTemplates]}
                >
                  {item => (
                    <SelectItem key={item.id}>
                      {item.name}{' '}
                      {item.id !== '' &&
                        (item as PlanTemplate).distance_category &&
                        (item as PlanTemplate).difficulty_level &&
                        `(${(item as PlanTemplate).distance_category} - ${(item as PlanTemplate).difficulty_level})`}
                    </SelectItem>
                  )}
                </Select>
              )}
            />

            <Controller
              name="title"
              control={control}
              render={({ field, fieldState }) => (
                <Input
                  {...field}
                  type="text"
                  label="Plan Title"
                  placeholder="e.g., 100-Mile Ultra Training Plan"
                  isRequired
                  isInvalid={!!fieldState.error}
                  errorMessage={fieldState.error?.message}
                />
              )}
            />

            <Controller
              name="description"
              control={control}
              render={({ field, fieldState }) => (
                <Textarea
                  {...field}
                  label="Description"
                  rows={3}
                  placeholder="Describe the training plan goals and approach..."
                  isInvalid={!!fieldState.error}
                  errorMessage={fieldState.error?.message}
                />
              )}
            />

            <Controller
              name="runnerId"
              control={control}
              render={({ field, fieldState }) => (
                <Suspense
                  fallback={
                    <Select
                      label="Select Runner"
                      placeholder="Loading connected runners…"
                      isDisabled
                    >
                      <SelectItem key="loading">Loading…</SelectItem>
                    </Select>
                  }
                >
                  <RunnerSelectField
                    field={field}
                    fieldState={fieldState}
                    connectedRunners={connectedRunners}
                    hasRunners={hasRunners}
                  />
                </Suspense>
              )}
            />

            <div className="grid grid-cols-1 md:grid-cols-2 gap-4">
              <Select
                label="Plan Type"
                name="plan_type"
                selectedKeys={formData.plan_type ? [formData.plan_type] : []}
                onSelectionChange={keys => {
                  const selectedPlanType = Array.from(keys).join('') as PlanType | ''
                  setValue('plan_type', selectedPlanType === '' ? null : selectedPlanType)
                }}
                placeholder="Select plan type..."
              >
                {PLAN_TYPES.map(type => (
                  <SelectItem key={type}>{PLAN_TYPE_LABELS[type]}</SelectItem>
                ))}
              </Select>

              <Select
                label="Goal Type (Optional)"
                name="goal_type"
                selectedKeys={formData.goal_type ? [formData.goal_type] : []}
                onSelectionChange={keys => {
                  const selectedGoalType = Array.from(keys).join('') as GoalType | ''
                  setValue('goal_type', selectedGoalType === '' ? null : selectedGoalType)
                }}
                placeholder="Select goal type..."
                items={[
                  { id: '', name: 'No specific goal' },
                  ...GOAL_TYPES.map(type => ({ id: type, name: GOAL_TYPE_LABELS[type] })),
                ]}
              >
                {item => <SelectItem key={item.id}>{item.name}</SelectItem>}
              </Select>
            </div>

            <Select
              label="Target Race (Optional)"
              name="race_id"
              selectedKeys={formData.race_id ? [formData.race_id] : []}
              onSelectionChange={keys => {
                const selectedRaceId = Array.from(keys).join('')
                setValue('race_id', selectedRaceId === '' ? null : selectedRaceId)
              }}
              placeholder="Select a target race expedition..."
              description="Choose a race to tailor your training plan"
              items={[
                {
                  id: '',
                  name: 'No specific race',
                  distance_type: '',
                  location: '',
                  date: '',
                  terrain_type: '',
                  elevation_gain_feet: 0,
                  distance_miles: 0,
                },
                ...(Array.isArray(races) ? races : []),
              ]}
            >
              {item => (
                <SelectItem key={item.id} textValue={item.name}>
                  <div className="flex flex-col py-1">
                    <div className="flex items-center gap-2 mb-1">
                      <span className="font-medium text-foreground">{item.name}</span>
                      {item.id !== '' && item.distance_type && (
                        <span className="inline-flex items-center px-2 py-0.5 rounded-full text-xs font-medium bg-primary/10 text-primary">
                          {item.distance_type}
                        </span>
                      )}
                    </div>
                    {item.id !== '' && (item.location || item.date) && (
                      <div className="flex items-center gap-3 text-xs text-foreground-500">
                        {item.location && (
                          <span className="flex items-center gap-1">📍 {item.location}</span>
                        )}
                        {item.date && (
                          <span className="flex items-center gap-1">
                            📅 {formatDateConsistent(item.date, 'MMM d, yyyy')}
                          </span>
                        )}
                        {item.elevation_gain_feet > 0 && (
                          <span className="flex items-center gap-1">
                            ⛰️ {item.elevation_gain_feet.toLocaleString('en-US')}ft
                          </span>
                        )}
                      </div>
                    )}
                  </div>
                </SelectItem>
              )}
            </Select>

            {!formData.race_id && (
              <div className="grid grid-cols-1 md:grid-cols-2 gap-4">
                <Controller
                  name="targetRaceDate"
                  control={control}
                  render={({ field }) => (
                    <Input type="date" label="Target Race Date (Optional)" {...field} />
                  )}
                />

                <Select
                  label="Target Race Distance (Optional)"
                  name="targetRaceDistance"
                  selectedKeys={formData.targetRaceDistance ? [formData.targetRaceDistance] : []}
                  onSelectionChange={keys => {
                    const selectedDistance = Array.from(keys).join('')
                    setValue('targetRaceDistance', selectedDistance)
                  }}
                  placeholder="Select distance..."
                  items={[
                    { id: '', name: 'Select distance...' },
                    { id: '50K', name: '50K (31 miles)' },
                    { id: '50M', name: '50 Miles' },
                    { id: '100K', name: '100K (62 miles)' },
                    { id: '100M', name: '100 Miles' },
                    { id: 'Other', name: 'Other' },
                  ]}
                >
                  {item => <SelectItem key={item.id}>{item.name}</SelectItem>}
                </Select>
              </div>
            )}
          </ModalBody>
          <ModalFooter className="flex-col items-stretch gap-2">
            {!hasRunners && (
              <div className="text-sm text-warning bg-warning/10 px-3 py-2 rounded-md">
                You must have at least one connected runner before creating a training plan
              </div>
            )}
            <div className="flex justify-end gap-2">
              <Button variant="light" onClick={onClose}>
                Cancel
              </Button>
              <Button
                type="submit"
                color="primary"
                disabled={!hasRunners || isSubmitting || formState.loading}
              >
                {isSubmitting || formState.loading ? 'Creating...' : 'Create Plan'}
              </Button>
            </div>
          </ModalFooter>
        </form>
      </ModalContent>
    </Modal>
  )
}

function RunnerSelectField({
  field,
  fieldState,
  connectedRunners,
  hasRunners,
}: {
  field: { value: string; onChange: (v: string) => void }
  fieldState: { error?: { message?: string } }
  connectedRunners: User[]
  hasRunners: boolean
}) {
  return (
    <Select
      label="Select Runner"
      placeholder={hasRunners ? 'Choose a runner' : 'No connected runners available'}
      isRequired
      isInvalid={!!fieldState.error}
      errorMessage={fieldState.error?.message}
      isDisabled={!hasRunners}
      selectedKeys={field.value ? [field.value] : []}
      onSelectionChange={keys => {
        const selectedKey = (Array.from(keys)[0] as string | undefined) ?? ''
        field.onChange(selectedKey)
      }}
    >
      {hasRunners ? (
        connectedRunners.map((runner: User) => (
          <SelectItem key={runner.id}>
            {runner.full_name ? `${runner.full_name} (${runner.email})` : runner.email}
          </SelectItem>
        ))
      ) : (
        <SelectItem key="no-runners" isDisabled>
          Connect a runner to enable plan creation
        </SelectItem>
      )}
    </Select>
  )
}<|MERGE_RESOLUTION|>--- conflicted
+++ resolved
@@ -84,13 +84,10 @@
   const [formState, setFormState] = useAtom(createTrainingPlanFormAtom)
   const [races, setRaces] = useAtom(racesAtom)
   const [planTemplates, setPlanTemplates] = useAtom(planTemplatesAtom)
-<<<<<<< HEAD
   const connectedRunners = useAtomValue(connectedRunnersAtom)
   const hasRunners = connectedRunners.length > 0
-=======
   const user = useAtomValue(userAtom) // Read-only access
   const trackEvent = useTypedPostHogEvent()
->>>>>>> 2b547fee
   // Suspense handles loading of connected runners within a child field component;
   // no explicit loading flag is needed here.
 
