--- conflicted
+++ resolved
@@ -554,23 +554,8 @@
     )
     set(workoutsAtom, updatedWorkouts)
 
-<<<<<<< HEAD
-    // Invalidate current user's cache only (align with other actions)
-    try {
-      const { authClient } = await import('@/lib/better-auth-client')
-      const session = await authClient.getSession()
-      if (session?.data?.user?.id) {
-        workoutsCache.delete(session.data.user.id)
-      } else {
-        workoutsCache.clear()
-      }
-    } catch {
-      workoutsCache.clear()
-    }
-=======
     // Invalidate current user's cache only; fallback to clearing all
     await invalidateUserWorkoutsCache()
->>>>>>> 0434e35a
     set(workoutsRefreshTriggerAtom, get(workoutsRefreshTriggerAtom) + 1)
 
     logger.info('Workout skipped successfully', { workoutId })
