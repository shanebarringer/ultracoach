--- conflicted
+++ resolved
@@ -11,8 +11,6 @@
 } from '@/lib/utils/date'
 import type { WorkoutMatch } from '@/utils/workout-matching'
 
-<<<<<<< HEAD
-=======
 // Helper function to unwrap API response shapes
 function unwrapWorkout(json: unknown): Workout {
   return typeof json === 'object' && json !== null && 'workout' in json
@@ -20,7 +18,6 @@
     : (json as Workout)
 }
 
->>>>>>> 4aec0f9f
 // Core workout atoms with initial value from async fetch
 export const workoutsAtom = atom<Workout[]>([])
 export const workoutsRefreshTriggerAtom = atom(0)
@@ -83,14 +80,11 @@
 // Refresh action atom
 export const refreshWorkoutsAtom = atom(null, (get, set) => {
   set(workoutsRefreshTriggerAtom, get(workoutsRefreshTriggerAtom) + 1)
-<<<<<<< HEAD
-=======
 })
 
 // Hydration atom to sync async workouts with sync atom
 export const hydrateWorkoutsAtom = atom(null, (get, set, workouts: Workout[]) => {
   set(workoutsAtom, workouts)
->>>>>>> 4aec0f9f
 })
 
 // Selected workout atoms
@@ -100,17 +94,6 @@
 // Derived atoms for filtered views
 export const upcomingWorkoutsAtom = atom(get => {
   const workouts = get(workoutsAtom)
-<<<<<<< HEAD
-  const today = new Date()
-  today.setHours(0, 0, 0, 0)
-
-  return workouts
-    .filter((w: Workout) => {
-      const workoutDate = new Date(w.date)
-      return workoutDate >= today && w.status === 'planned'
-    })
-    .sort((a, b) => new Date(a.date).getTime() - new Date(b.date).getTime())
-=======
 
   return workouts
     .filter((w: Workout) => {
@@ -118,35 +101,21 @@
       return isWorkoutUpcoming(w.date) && w.status === 'planned'
     })
     .sort((a, b) => compareDatesAsc(a.date, b.date))
->>>>>>> 4aec0f9f
 })
 
 export const completedWorkoutsAtom = atom(get => {
   const workouts = get(workoutsAtom)
   return workouts
     .filter((w: Workout) => w.status === 'completed')
-<<<<<<< HEAD
-    .sort((a, b) => new Date(b.date).getTime() - new Date(a.date).getTime())
-=======
     .sort((a, b) => compareDatesDesc(a.date, b.date))
->>>>>>> 4aec0f9f
 })
 
 export const thisWeekWorkoutsAtom = atom(get => {
   const workouts = get(workoutsAtom)
-<<<<<<< HEAD
-  const today = new Date()
-  const weekFromToday = new Date(today.getTime() + 7 * 24 * 60 * 60 * 1000)
-
-  return workouts.filter((w: Workout) => {
-    const workoutDate = new Date(w.date)
-    return workoutDate >= today && workoutDate <= weekFromToday
-=======
 
   return workouts.filter((w: Workout) => {
     // Use date-fns to check if workout is within the next 7 days
     return isWorkoutWithinDays(w.date, 7)
->>>>>>> 4aec0f9f
   })
 })
 
