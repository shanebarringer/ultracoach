--- conflicted
+++ resolved
@@ -85,6 +85,7 @@
  * - `getSession` - Current session retrieval
  * - `updateUser` - User profile updates
  * - `changePassword` - Password management
+ * - `forgetPassword` - Password reset initiation
  * - `resetPassword` - Password reset completion
  * - `deleteUser` - Account deletion
  *
@@ -138,12 +139,9 @@
   get changePassword() {
     return getAuthClient().changePassword
   },
-<<<<<<< HEAD
-=======
   get forgetPassword() {
     return (getAuthClient() as unknown as { forgetPassword: ForgetPasswordFn }).forgetPassword
   },
->>>>>>> e90ba0b7
   get resetPassword() {
     return getAuthClient().resetPassword
   },
