import { defineConfig, devices } from '@playwright/test'
import { randomBytes } from 'crypto'

// Derive a single base URL for Playwright and the dev server to avoid drift
const rawBaseURL =
  process.env.PLAYWRIGHT_TEST_BASE_URL || process.env.E2E_BASE_URL || 'http://localhost:3001'

let resolvedBaseURL: string = rawBaseURL
let resolvedPort: number

try {
  const url = new URL(rawBaseURL)
  const hasExplicitPort = url.port !== ''

  // Use local convention 3001 when no port is provided for http
  resolvedPort = hasExplicitPort ? Number(url.port) : url.protocol === 'https:' ? 443 : 3001

  // Normalize HTTPS to HTTP for local dev server (Next dev has no TLS)
  if (!process.env.CI && url.protocol === 'https:') {
    url.protocol = 'http:'
    // If no explicit port was provided originally, prefer 3001 over 443 for local default
    if (!hasExplicitPort) resolvedPort = 3001
  }

  // Safety: in local mode, refuse non-local hosts unless explicitly allowed
  const localHosts = new Set(['localhost', '127.0.0.1', '::1'])
  if (
    !process.env.CI &&
    !localHosts.has(url.hostname) &&
    process.env.PLAYWRIGHT_ALLOW_NON_LOCAL !== 'true'
  ) {
    throw new Error(
      `Refusing to run E2E against non-local host in local mode: ${url.hostname}. ` +
        `Set PLAYWRIGHT_TEST_BASE_URL/E2E_BASE_URL to a localhost URL, or set ` +
        `PLAYWRIGHT_ALLOW_NON_LOCAL=true to bypass.`
    )
  }

  // Calculate defaultPort AFTER protocol normalization to avoid mismatch
  const defaultPort = url.protocol === 'https:' ? 443 : 80

  // Ensure baseURL points to origin and includes the actual port we will serve on
  if (url.pathname !== '/' || url.search || url.hash) {
    url.pathname = '/'
    url.search = ''
    url.hash = ''
  }
  if (!hasExplicitPort || resolvedPort !== defaultPort) {
    url.port = String(resolvedPort)
  }
  // Normalize trailing slash
  resolvedBaseURL = url.toString().replace(/\/$/, '')
} catch (err) {
  throw new Error(
    `Invalid PLAYWRIGHT_TEST_BASE_URL/E2E_BASE_URL: "${rawBaseURL}". ` +
      `Provide an absolute URL like "http://localhost:3001". ` +
      `Underlying error: ${(err as Error).message}`
  )
}

/**
 * @see https://playwright.dev/docs/test-configuration
 */
export default defineConfig({
  testDir: './tests',
  /* Exclude manual and debug test files from CI runs */
  testIgnore: ['**/*.manual.ts', '**/debug.*', '**/manual-*'],
  /* Run tests in files in parallel - SAFE: Each file gets its own worker process */
  fullyParallel: false, // Keep false - tests within files still run sequentially (database safety)
  /* Fail the build on CI if you accidentally left test.only in the source code. */
  forbidOnly: !!process.env.CI,
  /* Temporarily disable fail on flaky tests until all tests are stabilized */
  failOnFlakyTests: false, // Changed from !!process.env.CI to allow flaky tests temporarily
  /* Limit failures to save CI resources */
  maxFailures: process.env.CI ? 5 : undefined,
  /* Reduce log verbosity in CI */
  quiet: !!process.env.CI,
  /* Increase retries for CI stability */
  retries: process.env.CI ? 3 : 0,
  /* Limited workers for CI balance of speed vs stability */
  workers: process.env.CI ? 2 : undefined, // CI: 2 workers for better performance, Local: auto
  /* Reporter to use. See https://playwright.dev/docs/test-reporters */
  // Reporters: keep concise output in CI but always generate an HTML report for debugging
  reporter: process.env.CI ? [['dot'], ['html']] : [['list'], ['html']],
  /* Global timeout for each test */
  timeout: process.env.CI ? 60000 : 30000, // CI: 60s (allows health check + session verification), Local: 30s
  /* Global timeout for expect assertions */
  expect: {
    timeout: process.env.CI ? 30000 : 15000, // CI: 30s (reduced from 90s), Local: 15s
  },
  /* Shared settings for all the projects below. See https://playwright.dev/docs/api/class-testoptions. */
  use: {
    /* Base URL to use in actions like `await page.goto('/')`. */
    baseURL: resolvedBaseURL,

    /* Collect trace when retrying the failed test. See https://playwright.dev/docs/trace-viewer */
    /* Collect trace for any failed test to aid diagnosis */
    trace: 'retain-on-failure',

    /* Record video for failed tests */
    video: 'retain-on-failure',

    /* Take screenshot on failure */
    screenshot: 'only-on-failure',

    /* Set longer action timeout for CI compilation delays */
    actionTimeout: process.env.CI ? 30000 : 15000, // CI: 30s (reduced from 45s), Local: 15s

    /* Set longer navigation timeout for CI compilation delays */
    navigationTimeout: process.env.CI ? 45000 : 30000, // CI: 45s (reduced from 90s), Local: 30s

    /* Ensure session persistence in CI environment */
    storageState: undefined, // Will be overridden by projects that need auth
    acceptDownloads: true,
    ignoreHTTPSErrors: false,

    /* Extra headers to ensure proper auth behavior */
    extraHTTPHeaders: {
      // Ensure consistent user agent for cookie handling
      'User-Agent': 'Mozilla/5.0 (compatible; PlaywrightTest/1.0)',
    },
  },

  /* Setup projects - run authentication before other tests */
  projects: [
    // Setup project for runner authentication
    {
      name: 'setup',
      testMatch: /auth\.setup\.ts/,
      timeout: 300000, // Increased timeout for CI stability (5 minutes)
      retries: 3, // Add retries for auth setup
    },

    // Setup project for coach authentication
    {
      name: 'setup-coach',
      testMatch: /auth-coach\.setup\.ts/,
      timeout: 300000, // Increased timeout for CI stability (5 minutes)
      retries: 3, // Add retries for auth setup
    },

    // Unauthenticated tests (auth flows, landing page)
    {
      name: 'chromium-unauth',
      testMatch: ['**/auth*.spec.ts', '**/e2e/auth*.spec.ts'],
      use: {
        ...devices['Desktop Chrome'],
        // No storage state - test authentication flows from scratch
        launchOptions: {
          args: ['--disable-extensions'],
        },
      },
      // No dependencies - unauth flows should start fresh without pre-auth state
    },

    // Authenticated coach tests for race import
    {
      name: 'chromium-race-import-coach',
      testMatch: /race-import\.spec\.ts/,
      use: {
        ...devices['Desktop Chrome'],
        // Use saved coach authentication state
        storageState: './playwright/.auth/coach.json',
        launchOptions: {
          args: ['--disable-extensions'],
        },
      },
      dependencies: ['setup-coach'], // Ensure coach auth setup completes first
    },

    // Runner tests for race import (verify no access)
    {
      name: 'chromium-race-import-runner',
      testMatch: /race-import\.spec\.ts/,
      grep: /should not allow runners to import/,
      use: {
        ...devices['Desktop Chrome'],
        // Use saved runner authentication state
        storageState: './playwright/.auth/runner.json',
        launchOptions: {
          args: ['--disable-extensions'],
        },
      },
      dependencies: ['setup'], // Ensure runner auth setup completes first
    },

    // Authenticated runner dashboard tests
    {
      name: 'chromium-runner',
      testMatch: /dashboard\.spec\.ts/,
      grep: /Runner Dashboard|Navigation Tests/,
      use: {
        ...devices['Desktop Chrome'],
        // Use saved runner authentication state
        storageState: './playwright/.auth/runner.json',
        launchOptions: {
          args: ['--disable-extensions'],
        },
      },
      dependencies: ['setup'], // Wait for auth setup to complete
    },

    // Authenticated coach tests
    {
      name: 'chromium-coach',
      testMatch: /dashboard\.spec\.ts/,
      grep: /Coach Dashboard/,
      use: {
        ...devices['Desktop Chrome'],
        // Use saved coach authentication state
        storageState: './playwright/.auth/coach.json',
        launchOptions: {
          args: ['--disable-extensions'],
        },
      },
      dependencies: ['setup-coach'], // Wait for coach auth setup to complete
    },

    // Training plan management tests (need coach auth)
    {
      name: 'chromium-training-plans',
      testMatch: /training-plan-management\.spec\.ts/,
      use: {
        ...devices['Desktop Chrome'],
        // Use saved coach authentication state for training plans
        storageState: './playwright/.auth/coach.json',
        launchOptions: {
          args: ['--disable-extensions'],
        },
      },
      dependencies: ['setup-coach'], // Wait for coach auth setup to complete
    },

    // Chat messaging tests - Coach tests
    {
      name: 'chromium-messaging-coach',
      testMatch: /chat-messaging\.spec\.ts/,
      grep: /Coach Tests/,
      use: {
        ...devices['Desktop Chrome'],
        // Use saved coach authentication state for coach tests
        storageState: './playwright/.auth/coach.json',
        launchOptions: {
          args: ['--disable-extensions'],
        },
      },
      dependencies: ['setup-coach'], // Wait for coach auth setup to complete
    },

    // Chat messaging tests - Runner tests
    {
      name: 'chromium-messaging-runner',
      testMatch: /chat-messaging\.spec\.ts/,
      grep: /Runner Tests/,
      use: {
        ...devices['Desktop Chrome'],
        // Use saved runner authentication state for runner tests
        storageState: './playwright/.auth/runner.json',
        launchOptions: {
          args: ['--disable-extensions'],
        },
      },
      dependencies: ['setup'], // Wait for runner auth setup to complete
    },

    // Chat messaging tests - Other tests
    {
      name: 'chromium-messaging-other',
      testMatch: /chat-messaging\.spec\.ts/,
      grepInvert: /Coach Tests|Runner Tests/,
      use: {
        ...devices['Desktop Chrome'],
        // Use saved coach authentication state by default
        storageState: './playwright/.auth/coach.json',
        launchOptions: {
          args: ['--disable-extensions'],
        },
      },
      dependencies: ['setup-coach'], // Wait for coach auth setup to complete
    },

    // Coach-Runner Relationship tests - Coach Perspective
    {
      name: 'chromium-relationships-coach',
      testMatch: /coach-runner-relationships\.spec\.ts/,
      grep: /Coach Perspective/,
      use: {
        ...devices['Desktop Chrome'],
        // Use saved coach authentication state for coach tests
        storageState: './playwright/.auth/coach.json',
        launchOptions: {
          args: ['--disable-extensions'],
        },
      },
      dependencies: ['setup-coach'], // Wait for coach auth setup to complete
    },

    // Coach-Runner Relationship tests - Runner Perspective
    {
      name: 'chromium-relationships-runner',
      testMatch: /coach-runner-relationships\.spec\.ts/,
      grep: /Runner Perspective/,
      use: {
        ...devices['Desktop Chrome'],
        // Use saved runner authentication state for runner tests
        storageState: './playwright/.auth/runner.json',
        launchOptions: {
          args: ['--disable-extensions'],
        },
      },
      dependencies: ['setup'], // Wait for runner auth setup to complete
    },

    // Coach-Runner Relationship tests - Other tests
    {
      name: 'chromium-relationships-other',
      testMatch: /coach-runner-relationships\.spec\.ts/,
      grepInvert: /Coach Perspective|Runner Perspective/,
      use: {
        ...devices['Desktop Chrome'],
        // Use saved runner authentication state by default
        storageState: './playwright/.auth/runner.json',
        launchOptions: {
          args: ['--disable-extensions'],
        },
      },
      dependencies: ['setup'], // Wait for runner auth setup to complete
    },

    // Workout management tests - Coach tests
    {
      name: 'chromium-workout-management-coach',
      testMatch: /workout-management\.spec\.ts/,
      grep: /Coach Workout Management/,
      use: {
        ...devices['Desktop Chrome'],
        // Use saved coach authentication state for coach workout tests
        storageState: './playwright/.auth/coach.json',
        launchOptions: {
          args: ['--disable-extensions'],
        },
      },
      dependencies: ['setup-coach'], // Wait for coach auth setup to complete
    },

    // Workout management tests - Runner tests
    {
      name: 'chromium-workout-management-runner',
      testMatch: /workout-management\.spec\.ts/,
      grep: /Runner Workout Management/,
      use: {
        ...devices['Desktop Chrome'],
        // Use saved runner authentication state for runner workout tests
        storageState: './playwright/.auth/runner.json',
        launchOptions: {
          args: ['--disable-extensions'],
        },
      },
      dependencies: ['setup'], // Wait for runner auth setup to complete
    },

<<<<<<< HEAD
    // Workout atoms tests (runner-authenticated)
=======
    // Garmin integration tests - Runner tests
    {
      name: 'chromium-garmin-runner',
      testMatch: /garmin-integration\.spec\.ts/,
      grep: /Feature Flag|UI Components|Connection Flow|Accessibility/,
      use: {
        ...devices['Desktop Chrome'],
        // Use saved runner authentication state for Garmin tests
        storageState: './playwright/.auth/runner.json',
        launchOptions: {
          args: ['--disable-extensions'],
        },
      },
      dependencies: ['setup'], // Wait for runner auth setup to complete
    },

    // Garmin integration tests - Coach tests
    {
      name: 'chromium-garmin-coach',
      testMatch: /garmin-integration\.spec\.ts/,
      grep: /Coach Dashboard/,
      use: {
        ...devices['Desktop Chrome'],
        // Use saved coach authentication state for coach tests
        storageState: './playwright/.auth/coach.json',
        launchOptions: {
          args: ['--disable-extensions'],
        },
      },
      dependencies: ['setup-coach'], // Wait for coach auth setup to complete
    },

    // Workout atoms tests (runner authenticated)
>>>>>>> 19210677
    {
      name: 'chromium-workout-atoms',
      testMatch: /workout-atoms\.spec\.ts/,
      use: {
        ...devices['Desktop Chrome'],
<<<<<<< HEAD
        // Use saved runner authentication state for workout atom tests
        storageState: './playwright/.auth/runner.json',
      },
      dependencies: ['setup'], // Wait for runner auth setup to complete
=======
        storageState: './playwright/.auth/runner.json',
        launchOptions: {
          args: ['--disable-extensions'],
        },
      },
      dependencies: ['setup'],
    },

    // Single route tests (runner authenticated)
    {
      name: 'chromium-single-route',
      testMatch: /single-route-test\.spec\.ts/,
      use: {
        ...devices['Desktop Chrome'],
        storageState: './playwright/.auth/runner.json',
        launchOptions: {
          args: ['--disable-extensions'],
        },
      },
      dependencies: ['setup'],
>>>>>>> 19210677
    },

    // Other authenticated tests (use runner by default)
    {
      name: 'chromium-other',
      testMatch: '**/*.spec.ts',
      // Ensure these specs never run in this catch-all project
      testIgnore: [
        '**/coach-runner-relationships.spec.ts',
        '**/workout-management.spec.ts',
<<<<<<< HEAD
        '**/workout-atoms.spec.ts',
=======
        '**/garmin-integration.spec.ts',
        '**/workout-atoms.spec.ts',
        '**/single-route-test.spec.ts',
>>>>>>> 19210677
      ],
      grepInvert:
        /auth|dashboard|race-import|training-plan-management|chat-messaging|coach-runner-relationships|workout-management|garmin-integration/,
      use: {
        ...devices['Desktop Chrome'],
        // Use saved runner authentication state
        storageState: './playwright/.auth/runner.json',
        launchOptions: {
          args: ['--disable-extensions'],
        },
      },
      dependencies: ['setup'], // Wait for auth setup to complete
    },

    // Temporarily disabled to reduce CI time and runner usage
    // {
    //   name: 'firefox',
    //   use: { ...devices['Desktop Firefox'] },
    // },

    // /* Test against mobile viewports. */
    // {
    //   name: 'Mobile Chrome',
    //   use: { ...devices['Pixel 5'] },
    // },

    // Safari/Edge testing disabled for now - focus on core browsers
    // {
    //   name: 'webkit',
    //   use: { ...devices['Desktop Safari'] },
    // },
    // {
    //   name: 'Mobile Safari',
    //   use: { ...devices['iPhone 12'] },
    // },
    // {
    //   name: 'Microsoft Edge',
    //   use: { ...devices['Desktop Edge'], channel: 'msedge' },
    // },
    // {
    //   name: 'Google Chrome',
    //   use: { ...devices['Desktop Chrome'], channel: 'chrome' },
    // },
  ],

  /* Run your local dev server before starting the tests */
  webServer: process.env.CI
    ? undefined // CI environment already has server running
    : {
        // Launch Next.js dev server via the repository's script and override the port
        // Preserve any future behavior added to the dev script while ensuring port alignment
        command: `pnpm run dev -- -p ${resolvedPort}`,
        url: resolvedBaseURL,
        reuseExistingServer: true, // Use existing server if already running
        timeout: 120000, // Give dev server 2 minutes to start
        env: {
          NODE_ENV: 'development', // Use development mode for local testing
          // Load test environment variables from environment
          DATABASE_URL:
            process.env.DATABASE_URL || 'postgres://postgres:postgres@127.0.0.1:54322/postgres',
          BETTER_AUTH_SECRET: process.env.BETTER_AUTH_SECRET || randomBytes(32).toString('hex'),
          BETTER_AUTH_URL: process.env.BETTER_AUTH_URL || resolvedBaseURL,
          NEXT_PUBLIC_BASE_URL: process.env.NEXT_PUBLIC_BASE_URL || resolvedBaseURL,
          NEXTAUTH_URL: process.env.NEXTAUTH_URL || resolvedBaseURL,
          PORT: String(resolvedPort),
          NEXT_PUBLIC_SUPABASE_URL: process.env.NEXT_PUBLIC_SUPABASE_URL || '',
          NEXT_PUBLIC_SUPABASE_ANON_KEY: process.env.NEXT_PUBLIC_SUPABASE_ANON_KEY || '',
          SUPABASE_SERVICE_ROLE_KEY: process.env.SUPABASE_SERVICE_ROLE_KEY || '',
          RESEND_API_KEY: process.env.RESEND_API_KEY || '',
        },
      },
})<|MERGE_RESOLUTION|>--- conflicted
+++ resolved
@@ -359,9 +359,6 @@
       dependencies: ['setup'], // Wait for runner auth setup to complete
     },
 
-<<<<<<< HEAD
-    // Workout atoms tests (runner-authenticated)
-=======
     // Garmin integration tests - Runner tests
     {
       name: 'chromium-garmin-runner',
@@ -395,18 +392,11 @@
     },
 
     // Workout atoms tests (runner authenticated)
->>>>>>> 19210677
     {
       name: 'chromium-workout-atoms',
       testMatch: /workout-atoms\.spec\.ts/,
       use: {
         ...devices['Desktop Chrome'],
-<<<<<<< HEAD
-        // Use saved runner authentication state for workout atom tests
-        storageState: './playwright/.auth/runner.json',
-      },
-      dependencies: ['setup'], // Wait for runner auth setup to complete
-=======
         storageState: './playwright/.auth/runner.json',
         launchOptions: {
           args: ['--disable-extensions'],
@@ -427,7 +417,6 @@
         },
       },
       dependencies: ['setup'],
->>>>>>> 19210677
     },
 
     // Other authenticated tests (use runner by default)
@@ -438,13 +427,10 @@
       testIgnore: [
         '**/coach-runner-relationships.spec.ts',
         '**/workout-management.spec.ts',
-<<<<<<< HEAD
         '**/workout-atoms.spec.ts',
-=======
         '**/garmin-integration.spec.ts',
         '**/workout-atoms.spec.ts',
         '**/single-route-test.spec.ts',
->>>>>>> 19210677
       ],
       grepInvert:
         /auth|dashboard|race-import|training-plan-management|chat-messaging|coach-runner-relationships|workout-management|garmin-integration/,
