import { defineConfig, devices } from '@playwright/test'
import { randomBytes } from 'crypto'

// Derive a single base URL for Playwright and the dev server to avoid drift
const rawBaseURL =
  process.env.PLAYWRIGHT_TEST_BASE_URL || process.env.E2E_BASE_URL || 'http://localhost:3001'

let resolvedBaseURL: string = rawBaseURL
let resolvedPort: number

try {
  const url = new URL(rawBaseURL)
  const hasExplicitPort = url.port !== ''
  const defaultPort = url.protocol === 'https:' ? 443 : 80

  // Use local convention 3001 when no port is provided for http
  resolvedPort = hasExplicitPort ? Number(url.port) : url.protocol === 'https:' ? 443 : 3001

  // Normalize HTTPS to HTTP for local dev server (Next dev has no TLS)
  if (!process.env.CI && url.protocol === 'https:') {
    url.protocol = 'http:'
    // If no explicit port was provided originally, prefer 3001 over 443 for local default
    if (!hasExplicitPort) resolvedPort = 3001
  }

  // Safety: in local mode, refuse non-local hosts unless explicitly allowed
  const localHosts = new Set(['localhost', '127.0.0.1', '::1'])
  if (
    !process.env.CI &&
    !localHosts.has(url.hostname) &&
    process.env.PLAYWRIGHT_ALLOW_NON_LOCAL !== 'true'
  ) {
    throw new Error(
      `Refusing to run E2E against non-local host in local mode: ${url.hostname}. ` +
        `Set PLAYWRIGHT_TEST_BASE_URL/E2E_BASE_URL to a localhost URL, or set ` +
        `PLAYWRIGHT_ALLOW_NON_LOCAL=true to bypass.`
    )
  }

  // Ensure baseURL points to origin and includes the actual port we will serve on
  if (url.pathname !== '/' || url.search || url.hash) {
    url.pathname = '/'
    url.search = ''
    url.hash = ''
  }
  if (!hasExplicitPort || resolvedPort !== defaultPort) {
    url.port = String(resolvedPort)
  }
  // Normalize trailing slash
  resolvedBaseURL = url.toString().replace(/\/$/, '')
} catch (err) {
  throw new Error(
    `Invalid PLAYWRIGHT_TEST_BASE_URL/E2E_BASE_URL: "${rawBaseURL}". ` +
      `Provide an absolute URL like "http://localhost:3001". ` +
      `Underlying error: ${(err as Error).message}`
  )
}

/**
 * @see https://playwright.dev/docs/test-configuration
 */
export default defineConfig({
  testDir: './tests',
  /* Exclude manual and debug test files from CI runs */
  testIgnore: ['**/*.manual.ts', '**/debug.*', '**/manual-*'],
  /* Run tests in files in parallel - SAFE: Each file gets its own worker process */
  fullyParallel: false, // Keep false - tests within files still run sequentially (database safety)
  /* Fail the build on CI if you accidentally left test.only in the source code. */
  forbidOnly: !!process.env.CI,
  /* Temporarily disable fail on flaky tests until all tests are stabilized */
  failOnFlakyTests: false, // Changed from !!process.env.CI to allow flaky tests temporarily
  /* Limit failures to save CI resources */
  maxFailures: process.env.CI ? 5 : undefined,
  /* Reduce log verbosity in CI */
  quiet: !!process.env.CI,
  /* Increase retries for CI stability */
  retries: process.env.CI ? 3 : 0,
  /* Limited workers for CI balance of speed vs stability */
  workers: process.env.CI ? 2 : undefined, // CI: 2 workers for better performance, Local: auto
  /* Reporter to use. See https://playwright.dev/docs/test-reporters */
  // Reporters: keep concise output in CI but always generate an HTML report for debugging
  reporter: process.env.CI ? [['dot'], ['html']] : [['list'], ['html']],
  /* Global timeout for each test */
  timeout: process.env.CI ? 45000 : 30000, // CI: 45s (reduced from 3min), Local: 30s
  /* Global timeout for expect assertions */
  expect: {
    timeout: process.env.CI ? 30000 : 15000, // CI: 30s (reduced from 90s), Local: 15s
  },
  /* Shared settings for all the projects below. See https://playwright.dev/docs/api/class-testoptions. */
  use: {
    /* Base URL to use in actions like `await page.goto('/')`. */
<<<<<<< HEAD
    baseURL: resolvedBaseURL,
=======
    baseURL:
      process.env.PLAYWRIGHT_TEST_BASE_URL || process.env.E2E_BASE_URL || 'http://localhost:3001',
>>>>>>> b8c891ed

    /* Collect trace when retrying the failed test. See https://playwright.dev/docs/trace-viewer */
    /* Collect trace for any failed test to aid diagnosis */
    trace: 'retain-on-failure',

    /* Record video for failed tests */
    video: 'retain-on-failure',

    /* Take screenshot on failure */
    screenshot: 'only-on-failure',

    /* Set longer action timeout for CI compilation delays */
    actionTimeout: process.env.CI ? 30000 : 15000, // CI: 30s (reduced from 45s), Local: 15s

    /* Set longer navigation timeout for CI compilation delays */
    navigationTimeout: process.env.CI ? 45000 : 30000, // CI: 45s (reduced from 90s), Local: 30s

    /* Ensure session persistence in CI environment */
    storageState: undefined, // Will be overridden by projects that need auth
    acceptDownloads: true,
    ignoreHTTPSErrors: false,

    /* Extra headers to ensure proper auth behavior */
    extraHTTPHeaders: {
      // Ensure consistent user agent for cookie handling
      'User-Agent': 'Mozilla/5.0 (compatible; PlaywrightTest/1.0)',
    },
  },

  /* Setup projects - run authentication before other tests */
  projects: [
    // Setup project for runner authentication
    {
      name: 'setup',
      testMatch: /auth\.setup\.ts/,
      timeout: 300000, // Increased timeout for CI stability (5 minutes)
      retries: 3, // Add retries for auth setup
    },

    // Setup project for coach authentication
    {
      name: 'setup-coach',
      testMatch: /auth-coach\.setup\.ts/,
      timeout: 300000, // Increased timeout for CI stability (5 minutes)
      retries: 3, // Add retries for auth setup
    },

    // Unauthenticated tests (auth flows, landing page)
    {
      name: 'chromium-unauth',
      testMatch: ['**/auth*.spec.ts', '**/e2e/auth*.spec.ts'],
      use: {
        ...devices['Desktop Chrome'],
        // No storage state - test authentication flows from scratch
      },
      // No dependencies - unauth flows should start fresh without pre-auth state
    },

    // Authenticated coach tests for race import
    {
      name: 'chromium-race-import-coach',
      testMatch: /race-import\.spec\.ts/,
      use: {
        ...devices['Desktop Chrome'],
        // Use saved coach authentication state
        storageState: './playwright/.auth/coach.json',
      },
      dependencies: ['setup-coach'], // Ensure coach auth setup completes first
    },

    // Runner tests for race import (verify no access)
    {
      name: 'chromium-race-import-runner',
      testMatch: /race-import\.spec\.ts/,
      grep: /should not allow runners to import/,
      use: {
        ...devices['Desktop Chrome'],
        // Use saved runner authentication state
        storageState: './playwright/.auth/runner.json',
      },
      dependencies: ['setup'], // Ensure runner auth setup completes first
    },

    // Authenticated runner dashboard tests
    {
      name: 'chromium-runner',
      testMatch: /dashboard\.spec\.ts/,
      grep: /Runner Dashboard|Navigation Tests/,
      use: {
        ...devices['Desktop Chrome'],
        // Use saved runner authentication state
        storageState: './playwright/.auth/runner.json',
      },
      dependencies: ['setup'], // Wait for auth setup to complete
    },

    // Authenticated coach tests
    {
      name: 'chromium-coach',
      testMatch: /dashboard\.spec\.ts/,
      grep: /Coach Dashboard/,
      use: {
        ...devices['Desktop Chrome'],
        // Use saved coach authentication state
        storageState: './playwright/.auth/coach.json',
      },
      dependencies: ['setup-coach'], // Wait for coach auth setup to complete
    },

    // Training plan management tests (need coach auth)
    {
      name: 'chromium-training-plans',
      testMatch: /training-plan-management\.spec\.ts/,
      use: {
        ...devices['Desktop Chrome'],
        // Use saved coach authentication state for training plans
        storageState: './playwright/.auth/coach.json',
      },
      dependencies: ['setup-coach'], // Wait for coach auth setup to complete
    },

    // Chat messaging tests - Coach tests
    {
      name: 'chromium-messaging-coach',
      testMatch: /chat-messaging\.spec\.ts/,
      grep: /Coach Tests/,
      use: {
        ...devices['Desktop Chrome'],
        // Use saved coach authentication state for coach tests
        storageState: './playwright/.auth/coach.json',
      },
      dependencies: ['setup-coach'], // Wait for coach auth setup to complete
    },

    // Chat messaging tests - Runner tests
    {
      name: 'chromium-messaging-runner',
      testMatch: /chat-messaging\.spec\.ts/,
      grep: /Runner Tests/,
      use: {
        ...devices['Desktop Chrome'],
        // Use saved runner authentication state for runner tests
        storageState: './playwright/.auth/runner.json',
      },
      dependencies: ['setup'], // Wait for runner auth setup to complete
    },

    // Chat messaging tests - Other tests
    {
      name: 'chromium-messaging-other',
      testMatch: /chat-messaging\.spec\.ts/,
      grepInvert: /Coach Tests|Runner Tests/,
      use: {
        ...devices['Desktop Chrome'],
        // Use saved coach authentication state by default
        storageState: './playwright/.auth/coach.json',
      },
      dependencies: ['setup-coach'], // Wait for coach auth setup to complete
    },

    // Other authenticated tests (use runner by default)
    {
      name: 'chromium-other',
      testMatch: '**/*.spec.ts',
      grepInvert: /auth|dashboard|race-import|training-plan-management|chat-messaging/,
      use: {
        ...devices['Desktop Chrome'],
        // Use saved runner authentication state
        storageState: './playwright/.auth/runner.json',
      },
      dependencies: ['setup'], // Wait for auth setup to complete
    },

    // Temporarily disabled to reduce CI time and runner usage
    // {
    //   name: 'firefox',
    //   use: { ...devices['Desktop Firefox'] },
    // },

    // /* Test against mobile viewports. */
    // {
    //   name: 'Mobile Chrome',
    //   use: { ...devices['Pixel 5'] },
    // },

    // Safari/Edge testing disabled for now - focus on core browsers
    // {
    //   name: 'webkit',
    //   use: { ...devices['Desktop Safari'] },
    // },
    // {
    //   name: 'Mobile Safari',
    //   use: { ...devices['iPhone 12'] },
    // },
    // {
    //   name: 'Microsoft Edge',
    //   use: { ...devices['Desktop Edge'], channel: 'msedge' },
    // },
    // {
    //   name: 'Google Chrome',
    //   use: { ...devices['Desktop Chrome'], channel: 'chrome' },
    // },
  ],

  /* Run your local dev server before starting the tests */
  webServer: process.env.CI
    ? undefined // CI environment already has server running
    : {
        // Launch Next.js dev server via the repository's script and override the port
        // Preserve any future behavior added to the dev script while ensuring port alignment
        command: `pnpm run dev -- -p ${resolvedPort}`,
        url: resolvedBaseURL,
        reuseExistingServer: true, // Use existing server if already running
        timeout: 120000, // Give dev server 2 minutes to start
        env: {
          NODE_ENV: 'development', // Use development mode for local testing
          // Load test environment variables from environment
          DATABASE_URL:
            process.env.DATABASE_URL || 'postgres://postgres:postgres@127.0.0.1:54322/postgres',
          BETTER_AUTH_SECRET: process.env.BETTER_AUTH_SECRET || randomBytes(32).toString('hex'),
          BETTER_AUTH_URL: process.env.BETTER_AUTH_URL || resolvedBaseURL,
          NEXT_PUBLIC_BASE_URL: process.env.NEXT_PUBLIC_BASE_URL || resolvedBaseURL,
          NEXTAUTH_URL: process.env.NEXTAUTH_URL || resolvedBaseURL,
          PORT: String(resolvedPort),
          NEXT_PUBLIC_SUPABASE_URL: process.env.NEXT_PUBLIC_SUPABASE_URL || '',
          NEXT_PUBLIC_SUPABASE_ANON_KEY: process.env.NEXT_PUBLIC_SUPABASE_ANON_KEY || '',
          SUPABASE_SERVICE_ROLE_KEY: process.env.SUPABASE_SERVICE_ROLE_KEY || '',
          RESEND_API_KEY: process.env.RESEND_API_KEY || '',
        },
      },
})<|MERGE_RESOLUTION|>--- conflicted
+++ resolved
@@ -89,12 +89,7 @@
   /* Shared settings for all the projects below. See https://playwright.dev/docs/api/class-testoptions. */
   use: {
     /* Base URL to use in actions like `await page.goto('/')`. */
-<<<<<<< HEAD
     baseURL: resolvedBaseURL,
-=======
-    baseURL:
-      process.env.PLAYWRIGHT_TEST_BASE_URL || process.env.E2E_BASE_URL || 'http://localhost:3001',
->>>>>>> b8c891ed
 
     /* Collect trace when retrying the failed test. See https://playwright.dev/docs/trace-viewer */
     /* Collect trace for any failed test to aid diagnosis */
